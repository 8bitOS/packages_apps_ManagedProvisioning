<?xml version="1.0" encoding="UTF-8"?>
<!-- 
/**
 * Copyright (C) 2014 The Android Open Source Project
 *
 * Licensed under the Apache License, Version 2.0 (the "License");
 * you may not use this file except in compliance with the License.
 * You may obtain a copy of the License at
 *
 *     http://www.apache.org/licenses/LICENSE-2.0
 *
 * Unless required by applicable law or agreed to in writing, software
 * distributed under the License is distributed on an "AS IS" BASIS,
 * WITHOUT WARRANTIES OR CONDITIONS OF ANY KIND, either express or implied.
 * See the License for the specific language governing permissions and
 * limitations under the License.
 */
 -->

<resources xmlns:android="http://schemas.android.com/apk/res/android"
    xmlns:xliff="urn:oasis:names:tc:xliff:document:1.2">
    <string name="app_label" msgid="2400883737290705700">"ਕਾਰਜ ਪ੍ਰੋਫਾਈਲ ਸਥਾਪਨਾ"</string>
    <string name="provisioning_error_title" msgid="6320515739861578118">"ਓਹੋ!"</string>
    <string name="setup_work_profile" msgid="1468934631731845267">"ਕਾਰਜ ਪ੍ਰੋਫਾਈਲ ਸਥਾਪਤ ਕਰੋ"</string>
    <string name="company_controls_workspace" msgid="2808025277267917221">"ਤੁਹਾਡੀ ਕੰਪਨੀ ਇਸ ਪ੍ਰੋਫਾਈਲ ਦਾ ਨਿਯੰਤਰਣ ਕਰਦੀ ਹੈ ਅਤੇ ਇਸਨੂੰ ਸੁਰੱਖਿਅਤ ਰੱਖਦੀ ਹੈ। ਤੁਸੀਂ ਆਪਣੇ ਡੀਵਾਈਸ ਤੇ ਹੋਰ ਸਭ \'ਤੇ ਨਿਯੰਤਰਣ ਪਾ ਸਕਦੇ ਹੋ।"</string>
    <string name="company_controls_device" msgid="8230957518758871390">"ਤੁਹਾਡੀ ਕੰਪਨੀ ਇਸ ਡੀਵਾਈਸ ਦਾ ਨਿਯੰਤਰਣ ਕਰੇਗੀ ਅਤੇ ਇਸਨੂੰ ਸੁਰੱਖਿਅਤ ਰੱਖੇਗੀ।"</string>
    <string name="the_following_is_your_mdm" msgid="6613658218262376404">"ਇਸ ਐਪ ਨੂੰ ਇਸ ਪ੍ਰੋਫਾਈਲ ਤੱਕ ਪਹੁੰਚ ਦੀ ਲੋੜ ਹੋਵੇਗੀ:"</string>
    <string name="the_following_is_your_mdm_for_device" msgid="6717973404364414816">"ਹੇਠਾਂ ਦਿੱਤੀ ਐਪ ਤੁਹਾਡੇ ਡੀਵਾਈਸ ਨੂੰ ਪ੍ਰਬੰਧਿਤ ਕਰੇਗੀ:"</string>
    <string name="next" msgid="1004321437324424398">"ਅੱਗੇ"</string>
    <string name="setting_up_workspace" msgid="7862472373642601041">"ਕਾਰਜ ਪ੍ਰੋਫਾਈਲ ਨੂੰ ਸਥਾਪਤ ਕੀਤਾ ਜਾ ਰਿਹਾ ਹੈ…"</string>
<<<<<<< HEAD
    <string name="admin_has_ability_to_monitor_profile" msgid="4552308842716093826">"ਤੁਹਾਡੇ ਪ੍ਰਸ਼ਾਸਕ ਕੋਲ ਇਸ ਪ੍ਰੋਫਾਈਲ ਨਾਲ ਸਬੰਧਿਤ ਸੈਟਿੰਗਾਂ, ਕਾਰਪੋਰੇਟ ਪਹੁੰਚ, ਐਪਾਂ, ਇਜਾਜ਼ਤਾਂ, ਅਤੇ ਡਾਟੇ ਦੀ ਨਿਗਰਾਨੀ ਕਰਨ ਅਤੇ ਪ੍ਰਬੰਧਨ ਕਰਨ ਦੀ ਸਮਰੱਥਾ ਹੈ, ਜਿਸ ਵਿੱਚ ਤੁਹਾਡੀ ਨੈੱਟਵਰਕ ਸਰਗਰਮੀ ਦੇ ਨਾਲ-ਨਾਲ ਤੁਹਾਡੇ ਡੀਵਾਈਸ ਦਾ ਟਿਕਾਣਾ, ਕਾਲ ਇਤਿਹਾਸ, ਅਤੇ ਸੰਪਰਕ ਖੋਜ ਇਤਿਹਾਸ ਵੀ ਸ਼ਾਮਲ ਹਨ।<xliff:g id="LINE_BREAK">&lt;br&gt;&lt;br&gt;</xliff:g>ਆਪਣੀ ਸੰਸਥਾ ਦੀਆਂ ਪਰਦੇਦਾਰੀ ਨੀਤੀਆਂ ਸਮੇਤ, ਹੋਰ ਜਾਣਕਾਰੀ ਲਈ ਆਪਣੇ ਪ੍ਰਸ਼ਾਸਕ ਨੂੰ ਸੰਪਰਕ ਕਰੋ।"</string>
    <string name="admin_has_ability_to_monitor_device" msgid="8598573866079474861">"ਤੁਹਾਡੇ ਪ੍ਰਸ਼ਾਸਕ ਕੋਲ ਇਸ ਡੀਵਾਈਸ ਨਾਲ ਸਬੰਧਿਤ ਸੈਟਿੰਗਾਂ, ਕਾਰਪੋਰੇਟ ਪਹੁੰਚ, ਐਪਾਂ, ਇਜਾਜ਼ਤਾਂ, ਅਤੇ ਡਾਟੇ ਦੀ ਨਿਗਰਾਨੀ ਕਰਨ ਅਤੇ ਪ੍ਰਬੰਧਨ ਕਰਨ ਦੀ ਸਮਰੱਥਾ ਹੈ, ਜਿਸ ਵਿੱਚ ਤੁਹਾਡੀ ਨੈੱਟਵਰਕ ਸਰਗਰਮੀ ਦੇ ਨਾਲ-ਨਾਲ ਤੁਹਾਡੇ ਡੀਵਾਈਸ ਦਾ ਟਿਕਾਣਾ, ਕਾਲ ਇਤਿਹਾਸ, ਅਤੇ ਸੰਪਰਕ ਖੋਜ ਇਤਿਹਾਸ ਵੀ ਸ਼ਾਮਲ ਹਨ।<xliff:g id="LINE_BREAK">&lt;br&gt;&lt;br&gt;</xliff:g>ਆਪਣੀ ਸੰਸਥਾ ਦੀਆਂ ਪਰਦੇਦਾਰੀ ਨੀਤੀਆਂ ਸਮੇਤ, ਹੋਰ ਜਾਣਕਾਰੀ ਲਈ ਆਪਣੇ ਪ੍ਰਸ਼ਾਸਕ ਨੂੰ ਸੰਪਰਕ ਕਰੋ।"</string>
    <string name="theft_protection_disabled_warning" msgid="3708092473574738478">"ਚੋਰੀ ਤੋਂ ਰੱਖਿਆ ਕਰਨ ਵਾਲੀਆਂ ਵਿਸ਼ੇਸ਼ਤਾਵਾਂ ਦੀ ਵਰਤੋਂ ਕਰਨ ਲਈ, ਤੁਹਾਡੇ ਕੋਲ ਲਾਜ਼ਮੀ ਤੌਰ \'ਤੇ ਤੁਹਾਡੇ ਡੀਵਾਈਸ ਲਈ ਪਾਸਵਰਡ ਦੁਆਰਾ ਸੁਰੱਖਿਤ ਕੀਤਾ ਸਕ੍ਰੀਨ ਲਾਕ ਹੋਣਾ ਚਾਹੀਦਾ ਹੈ।"</string>
=======
    <string name="admin_has_ability_to_monitor_profile" msgid="4552308842716093826">"ਤੁਹਾਡੇ ਪ੍ਰਸ਼ਾਸਕ ਕੋਲ ਇਸ ਪ੍ਰੋਫਾਈਲ ਨਾਲ ਸਬੰਧਿਤ ਸੈਟਿੰਗਾਂ, ਕਾਰਪੋਰੇਟ ਪਹੁੰਚ, ਐਪਾਂ, ਇਜਾਜ਼ਤਾਂ, ਅਤੇ ਡੈਟੇ ਦੀ ਨਿਗਰਾਨੀ ਕਰਨ ਅਤੇ ਪ੍ਰਬੰਧਨ ਕਰਨ ਦੀ ਸਮਰੱਥਾ ਹੈ, ਜਿਸ ਵਿੱਚ ਤੁਹਾਡੀ ਨੈੱਟਵਰਕ ਸਰਗਰਮੀ ਦੇ ਨਾਲ-ਨਾਲ ਤੁਹਾਡੀ ਡੀਵਾਈਸ ਦਾ ਟਿਕਾਣਾ, ਕਾਲ ਇਤਿਹਾਸ, ਅਤੇ ਸੰਪਰਕ ਖੋਜ ਇਤਿਹਾਸ ਵੀ ਸ਼ਾਮਲ ਹਨ।<xliff:g id="LINE_BREAK">&lt;br&gt;&lt;br&gt;</xliff:g>ਆਪਣੀ ਸੰਸਥਾ ਦੀਆਂ ਪਰਦੇਦਾਰੀ ਨੀਤੀਆਂ ਸਮੇਤ, ਹੋਰ ਜਾਣਕਾਰੀ ਲਈ ਆਪਣੇ ਪ੍ਰਸ਼ਾਸਕ ਨਾਲ ਸੰਪਰਕ ਕਰੋ।"</string>
    <string name="admin_has_ability_to_monitor_device" msgid="8598573866079474861">"ਤੁਹਾਡੇ ਪ੍ਰਸ਼ਾਸਕ ਕੋਲ ਇਸ ਡੀਵਾਈਸ ਨਾਲ ਸਬੰਧਿਤ ਸੈਟਿੰਗਾਂ, ਕਾਰਪੋਰੇਟ ਪਹੁੰਚ, ਐਪਾਂ, ਇਜਾਜ਼ਤਾਂ, ਅਤੇ ਡੈਟੇ ਦੀ ਨਿਗਰਾਨੀ ਕਰਨ ਅਤੇ ਪ੍ਰਬੰਧਨ ਕਰਨ ਦੀ ਸਮਰੱਥਾ ਹੈ, ਜਿਸ ਵਿੱਚ ਤੁਹਾਡੀ ਨੈੱਟਵਰਕ ਸਰਗਰਮੀ ਦੇ ਨਾਲ-ਨਾਲ ਤੁਹਾਡੀ ਡੀਵਾਈਸ ਦਾ ਟਿਕਾਣਾ, ਕਾਲ ਇਤਿਹਾਸ, ਅਤੇ ਸੰਪਰਕ ਖੋਜ ਇਤਿਹਾਸ ਵੀ ਸ਼ਾਮਲ ਹਨ।<xliff:g id="LINE_BREAK">&lt;br&gt;&lt;br&gt;</xliff:g>ਆਪਣੀ ਸੰਸਥਾ ਦੀਆਂ ਪਰਦੇਦਾਰੀ ਨੀਤੀਆਂ ਸਮੇਤ, ਹੋਰ ਜਾਣਕਾਰੀ ਲਈ ਆਪਣੇ ਪ੍ਰਸ਼ਾਸਕ ਨਾਲ ਸੰਪਰਕ ਕਰੋ।"</string>
    <string name="theft_protection_disabled_warning" msgid="3708092473574738478">"ਚੋਰੀ ਤੋਂ ਰੱਖਿਆ ਕਰਨ ਵਾਲੀਆਂ ਵਿਸ਼ੇਸ਼ਤਾਵਾਂ ਦੀ ਵਰਤੋਂ ਕਰਨ ਲਈ, ਤੁਹਾਡੇ ਕੋਲ ਲਾਜ਼ਮੀ ਤੌਰ \'ਤੇ ਤੁਹਾਡੀ ਡੀਵਾਈਸ ਲਈ ਪਾਸਵਰਡ ਦੁਆਰਾ ਸੁਰੱਖਿਤ ਕੀਤਾ ਸਕ੍ਰੀਨ ਲੌਕ ਹੋਣਾ ਚਾਹੀਦਾ ਹੈ।"</string>
>>>>>>> e0e5383c
    <string name="contact_your_admin_for_more_info" msgid="5959191345827902911">"ਆਪਣੀ ਸੰਸਥਾ ਦੀਆਂ ਪਰਦੇਦਾਰੀ ਨੀਤੀਆਂ ਸਹਿਤ, ਹੋਰ ਜਾਣਕਾਰੀ ਲਈ ਆਪਣੇ ਪ੍ਰਸ਼ਾਸਕ ਨੂੰ ਸੰਪਰਕ ਕਰੋ।"</string>
    <string name="learn_more_link" msgid="3012495805919550043">"ਹੋਰ ਜਾਣੋ"</string>
    <string name="cancel_setup" msgid="2949928239276274745">"ਰੱਦ ਕਰੋ"</string>
    <string name="ok_setup" msgid="4593707675416137504">"ਠੀਕ"</string>
    <string name="user_consent_msg" msgid="8820951802130353584">"ਮੈਂ ਸਹਿਮਤ ਹਾਂ"</string>
    <string name="url_error" msgid="5958494012986243186">"ਇਹ ਲਿੰਕ ਦਿਖਾਇਆ ਨਹੀਂ ਜਾ ਸਕਦਾ।"</string>
    <string name="terms" msgid="8295436105384703903">"ਮਦਾਂ"</string>
    <string name="work_profile_info" msgid="5433388376309583996">"ਕਾਰਜ ਪ੍ਰੋਫਾਈਲ ਦੀ ਜਾਣਕਾਰੀ"</string>
    <string name="managed_device_info" msgid="1529447646526616811">"ਪ੍ਰਬੰਧਿਤ ਕੀਤੇ ਡੀਵਾਈਸ ਬਾਰੇ ਜਾਣਕਾਰੀ"</string>
    <string name="default_managed_profile_name" msgid="5370257687074907055">"ਕਾਰਜ ਪ੍ਰੋਫਾਈਲ"</string>
    <string name="default_first_meat_user_name" msgid="7540515892748490540">"ਪ੍ਰਾਇਮਰੀ ਵਰਤੋਂਕਾਰ"</string>
    <string name="delete_profile_title" msgid="2841349358380849525">"ਕੀ ਮੌਜੂਦਾ ਪ੍ਰੋਫਾਈਲ ਮਿਟਾਉਣਾ ਹੈ?"</string>
    <string name="opening_paragraph_delete_profile" msgid="4913885310795775967">"ਤੁਹਾਡੇ ਕੋਲ ਪਹਿਲਾਂ ਤੋਂ ਹੀ ਇੱਕ ਕਾਰਜ ਪ੍ਰੋਫਾਈਲ ਹੈ। ਇਸਦਾ ਪ੍ਰਬੰਧਨ ਅੱਗੇ ਦਿੱਤੀ ਐਪ ਦੀ ਵਰਤੋਂ ਕਰਕੇ ਕੀਤਾ ਜਾਂਦਾ ਹੈ:"</string>
    <string name="read_more_delete_profile" msgid="7789171620401666343">"ਜਾਰੀ ਰੱਖਣ ਤੋਂ ਪਹਿਲਾਂ, "<a href="#read_this_link">"ਇਹ ਪੜ੍ਹੋ"</a>"।"</string>
    <string name="sure_you_want_to_delete_profile" msgid="6927697984573575564">"ਜੇਕਰ ਤੁਸੀਂ ਜਾਰੀ ਰੱਖਦੇ ਹੋ, ਤਾਂ ਇਸ ਪ੍ਰੋਫਾਈਲ ਦੀਆਂ ਸਾਰੀਆਂ ਐਪਾਂ ਅਤੇ ਡਾਟਾ ਨੂੰ ਮਿਟਾ ਦਿੱਤਾ ਜਾਵੇਗਾ।"</string>
    <string name="delete_profile" msgid="2299218578684663459">"ਮਿਟਾਓ"</string>
    <string name="cancel_delete_profile" msgid="5155447537894046036">"ਰੱਦ ਕਰੋ"</string>
    <string name="encrypt_device_text_for_profile_owner_setup" msgid="7828515754696057140">"ਤੁਹਾਡੇ ਕਾਰਜ ਪ੍ਰੋਫਾਈਲ ਨੂੰ ਸਥਾਪਤ ਕਰਨ ਲਈ, ਤੁਹਾਡੇ ਡੀਵਾਈਸ ਨੂੰ ਇਨਕ੍ਰਿਪਟ ਕੀਤੇ ਜਾਣ ਦੀ ਲੋੜ ਹੈ। ਇਸ ਵਿੱਚ ਕੁਝ ਸਮਾਂ ਲੱਗ ਸਕਦਾ ਹੈ।"</string>
    <string name="encrypt_device_text_for_device_owner_setup" msgid="5194673142404735676">"ਇਸ ਡੀਵਾਈਸ ਨੂੰ ਸਥਾਪਤ ਕਰਨ ਲਈ, ਇਸਨੂੰ ਪਹਿਲਾਂ ਇਨਕ੍ਰਿਪਟ ਕੀਤੇ ਜਾਣ ਦੀ ਲੋੜ ਹੈ। ਇਸ ਵਿੱਚ ਕੁਝ ਸਮਾਂ ਲੱਗ ਸਕਦਾ ਹੈ।"</string>
    <string name="encrypt_this_device_question" msgid="8719916619866892601">"ਡੀਵਾਈਸ ਇਨਕ੍ਰਿਪਟ ਕਰੀਏ?"</string>
    <string name="encrypt" msgid="1749320161747489212">"ਇਨਕ੍ਰਿਪਟ ਕਰੋ"</string>
    <string name="continue_provisioning_notify_title" msgid="5191449100153186648">"ਇਨਕ੍ਰਿਪਸ਼ਨ ਪੂਰਾ"</string>
    <string name="continue_provisioning_notify_text" msgid="1066841819786425980">"ਆਪਣੀ ਕਾਰਜ ਪ੍ਰੋਫਾਈਲ ਦੀ ਸਥਾਪਨਾ ਨੂੰ ਜਾਰੀ ਰੱਖਣ ਲਈ ਟੈਪ ਕਰੋ"</string>
    <string name="managed_provisioning_error_text" msgid="7063621174570680890">"ਤੁਹਾਡੀ ਕਾਰਜ ਪ੍ਰੋਫਾਈਲ ਸੈੱਟ ਅੱਪ ਨਹੀਂ ਕਰ ਸਕਿਆ। ਆਪਣੇ IT ਵਿਭਾਗ ਨੂੰ ਸੰਪਰਕ ਕਰੋ ਜਾਂ ਬਾਅਦ ਵਿੱਚ ਦੁਬਾਰਾ ਕੋਸ਼ਿਸ਼ ਕਰੋ।"</string>
    <string name="cant_add_work_profile" msgid="9217268909964154934">"ਕਾਰਜ ਪ੍ਰੋਫਾਈਲ ਸ਼ਾਮਲ ਨਹੀਂ ਕੀਤਾ ਜਾ ਸਕਦਾ"</string>
    <string name="cant_replace_or_remove_work_profile" msgid="7861054306792698290">"ਕਾਰਜ ਪ੍ਰੋਫਾਈਲ ਨੂੰ ਬਦਲਿਆ ਜਾਂ ਹਟਾਇਆ ਨਹੀਂ ਜਾ ਸਕਦਾ"</string>
    <string name="work_profile_cant_be_added_contact_admin" msgid="4740182491195894659">"ਇਸ ਡੀਵਾਈਸ \'ਤੇ ਕੋਈ ਕਾਰਜ ਪ੍ਰੋਫਾਈਲ ਸ਼ਾਮਲ ਨਹੀਂ ਕੀਤਾ ਜਾ ਸਕਦਾ। ਜੇਕਰ ਤੁਹਾਡੇ ਕੋਈ ਸਵਾਲ ਹਨ, ਤਾਂ ਆਪਣੇ ਪ੍ਰਸ਼ਾਸਕ ਨੂੰ ਸੰਪਰਕ ਕਰੋ।"</string>
    <string name="change_device_launcher" msgid="4523563368433637980">"ਡੀਵਾਈਸ ਲਾਂਚਰ ਨੂੰ ਬਦਲੋ"</string>
    <string name="launcher_app_cant_be_used_by_work_profile" msgid="3524366082000739743">"ਇਹ ਲਾਂਚਰ ਐਪ ਤੁਹਾਡੇ ਕਾਰਜ ਪ੍ਰੋਫਾਈਲ ਵੱਲੋਂ ਨਹੀਂ ਵਰਤੀ ਜਾ ਸਕਦੀ"</string>
    <string name="cancel_provisioning" msgid="3408069559452653724">"ਰੱਦ ਕਰੋ"</string>
    <string name="pick_launcher" msgid="4257084827403983845">"ਠੀਕ"</string>
    <string name="user_setup_incomplete" msgid="6494920045526591079">"ਵਰਤੋਂਕਾਰ ਸੈੱਟਅੱਪ ਅਧੂਰਾ"</string>
<<<<<<< HEAD
    <string name="default_owned_device_username" msgid="3915120202811807955">"ਕਾਰਜ ਡੀਵਾਈਸ ਦਾ ਵਰਤੋਂਕਾਰ"</string>
    <string name="setup_work_device" msgid="6003988351437862369">"ਕਾਰਜ ਡੀਵਾਈਸ ਸੈੱਟ ਅੱਪ ਕੀਤਾ ਜਾ ਰਿਹਾ ਹੈ…"</string>
    <string name="progress_data_process" msgid="1707745321954672971">"ਸੈਟਅਪ  ਡਾਟਾ  ਦੀ ਪ੍ਰਕਿਰਿਆ ਕਰ ਰਿਹਾ ਹੈ..."</string>
    <string name="progress_connect_to_wifi" msgid="472251154628863539">"ਵਾਈ-ਫਾਈ ਨਾਲ ਕਨੈਕਟ ਹੋ ਰਿਹਾ ਹੈ…"</string>
=======
    <string name="default_owned_device_username" msgid="3915120202811807955">"ਕੰਮ ਡੀਵਾਈਸ ਦਾ ਉਪਭੋਗਤਾ"</string>
    <string name="setup_work_device" msgid="6003988351437862369">"ਕਾਰਜ ਡੀਵਾਈਸ ਸਥਾਪਤ ਕੀਤੀ ਜਾ ਰਹੀ ਹੈ…"</string>
    <string name="progress_data_process" msgid="1707745321954672971">"ਸੈਟਅਪ ਡੈਟਾ ਦੀ ਪ੍ਰਕਿਰਿਆ ਕਰ ਰਿਹਾ ਹੈ..."</string>
    <string name="progress_connect_to_wifi" msgid="472251154628863539">"Wi-Fi ਨਾਲ ਕਨੈਕਟ ਕਰ ਰਿਹਾ ਹੈ..."</string>
>>>>>>> e0e5383c
    <string name="progress_download" msgid="3522436271691064624">"ਐਡਮਿਨ ਐਪ ਡਾਊਨਲੋਡ ਕਰ ਰਿਹਾ ਹੈ..."</string>
    <string name="progress_install" msgid="2258045670385866183">"ਐਡਮਿਨ ਐਪ ਇੰਸਟੌਲ ਕਰ ਰਿਹਾ ਹੈ..."</string>
    <string name="progress_delete_non_required_apps" msgid="7633458399262691256">"ਗੈਰ-ਲੋੜੀਂਦੀਆਂ ਸਿਸਟਮ ਐਪਾਂ ਹਟਾਈਆਂ ਜਾ ਰਹੀਆਂ ਹਨ…"</string>
    <string name="progress_finishing_touches" msgid="9037776404089697198">"ਅੰਤਿਮ ਰੂਪ ਦਿੱਤਾ ਜਾ ਰਿਹਾ ਹੈ…"</string>
    <string name="progress_set_owner" msgid="8214062820093757961">"ਡੀਵਾਈਸ ਮਾਲਕ ਨੂੰ ਸੈੱਟ ਕਰ ਰਿਹਾ ਹੈ..."</string>
    <string name="progress_initialize" msgid="1104643492713424939">"ਡੀਵਾਈਸ ਚਾਲੂ ਕੀਤਾ ਜਾ ਰਿਹਾ ਹੈ…"</string>
    <string name="device_doesnt_allow_encryption_contact_admin" msgid="8297141458771829628">"ਇਹ ਡੀਵਾਈਸ ਇਨਕ੍ਰਿਪਸ਼ਨ ਦੀ ਇਜਾਜ਼ਤ ਨਹੀਂ ਦਿੰਦਾ ਹੈ, ਜਿਸਦੀ ਸਥਾਪਨਾ ਕਰਨ ਲਈ ਲੋੜ ਹੈ। ਮਦਦ ਲਈ, ਆਪਣੇ ਪ੍ਰਸ਼ਾਸਕ ਨੂੰ ਸੰਪਰਕ ਕਰੋ।"</string>
    <string name="stop_setup_reset_device_question" msgid="7547191251522623210">"ਸਥਾਪਨਾ ਨੂੰ ਬੰਦ ਅਤੇ ਡੀਵਾਈਸ ਨੂੰ ਰੀਸੈੱਟ ਕਰਨਾ ਹੈ?"</string>
    <string name="this_will_reset_take_back_first_screen" msgid="4623290347188404725">"ਇਸ ਨਾਲ ਤੁਹਾਡਾ ਡੀਵਾਈਸ ਰੀਸੈੱਟ ਹੋ ਜਾਵੇਗਾ ਅਤੇ ਤੁਹਾਨੂੰ ਵਾਪਸ ਪਹਿਲੀ ਸਕ੍ਰੀਨ \'ਤੇ ਲਿਜਾਇਆ ਜਾਵੇਗਾ"</string>
    <string name="device_owner_cancel_message" msgid="2529288571742712065">"ਕੀ ਤੁਸੀਂ ਸੈੱਟ ਅੱਪ ਕਰਨਾ ਬੰਦ ਅਤੇ ਆਪਣੇ ਡੀਵਾਈਸ ਦਾ ਡਾਟਾ ਮਿਟਾਉਣਾ ਚਾਹੁੰਦੇ ਹੋ?"</string>
    <string name="device_owner_cancel_cancel" msgid="1052951540909389275">"ਰੱਦ ਕਰੋ"</string>
    <string name="device_owner_error_ok" msgid="2002250763093787051">"ਠੀਕ"</string>
    <string name="reset" msgid="6467204151306265796">"ਰੀਸੈੱਟ ਕਰੋ"</string>
    <string name="cant_set_up_profile" msgid="4341825293970158436">"ਪ੍ਰੋਫਾਈਲ ਸਥਾਪਤ ਨਹੀਂ ਕੀਤਾ ਜਾ ਸਕਦਾ"</string>
    <string name="cant_set_up_device" msgid="4120090138983350714">"ਡੀਵਾਈਸ ਸਥਾਪਤ ਨਹੀਂ ਕੀਤੀ ਜਾ ਸਕਦੀ"</string>
    <string name="couldnt_set_up_device" msgid="60699158233724802">"ਡੀਵਾਈਸ ਨੂੰ ਸਥਾਪਤ ਨਹੀਂ ਕੀਤਾ ਜਾ ਸਕਿਆ। ਮਦਦ ਲਈ, ਆਪਣੇ ਪ੍ਰਸ਼ਾਸਕ ਨੂੰ ਸੰਪਰਕ ਕਰੋ।"</string>
    <string name="contact_your_admin_for_help" msgid="8045606258802719235">"ਮਦਦ ਲਈ ਆਪਣੇ ਪ੍ਰਸ਼ਾਸਕ ਨੂੰ ਸੰਪਰਕ ਕਰੋ"</string>
    <string name="device_already_set_up" msgid="507881934487140294">"ਡੀਵਾਈਸ ਪਹਿਲਾਂ ਤੋਂ ਹੀ ਸਥਾਪਤ ਕੀਤਾ ਹੋਇਆ ਹੈ"</string>
    <string name="device_owner_error_wifi" msgid="4256310285761332378">"ਵਾਈ-ਫਾਈ ਨਾਲ ਕਨੈਕਟ ਨਹੀਂ ਹੋ ਸਕਿਆ"</string>
    <string name="device_has_reset_protection_contact_admin" msgid="1221351721899290155">"ਤੁਹਾਡੇ ਡੀਵਾਈਸ ਵਿੱਚ \'ਰੀਸੈੱਟ ਕਰਨ ਸਬੰਧੀ ਸੁਰੱਖਿਆ\' ਨੂੰ ਚਾਲੂ ਕੀਤਾ ਹੋਇਆ ਹੈ। ਮਦਦ ਲਈ, ਆਪਣੇ ਪ੍ਰਸ਼ਾਸਕ ਨੂੰ ਸੰਪਰਕ ਕਰੋ।"</string>
    <string name="frp_clear_progress_title" msgid="8628074089458234965">"ਮਿਟਾ ਰਿਹਾ ਹੈ"</string>
    <string name="frp_clear_progress_text" msgid="1740164332830598827">"ਕਿਰਪਾ ਕਰਕੇ ਠਹਿਰੋ..."</string>
    <string name="device_owner_error_hash_mismatch" msgid="7256273143549784838">"ਕਿਸੇ ਚੈੱਕਸਮ ਗੜਬੜ ਦੇ ਕਾਰਨ ਪ੍ਰਸ਼ਾਸਕ ਐਪ ਨੂੰ ਵਰਤਿਆ ਨਹੀਂ ਜਾ ਸਕਿਆ। ਮਦਦ ਲਈ, ਆਪਣੇ ਪ੍ਰਸ਼ਾਸਕ ਨਾਲ ਸੰਪਰਕ ਕਰੋ।"</string>
    <string name="device_owner_error_download_failed" msgid="4520111971592657116">"ਐਡਮਿਨ ਐਪ ਨੂੰ ਡਾਊਨਲੋਡ ਨਹੀਂ ਕਰ ਸਕਿਆ"</string>
    <string name="device_owner_error_package_invalid" msgid="1096901016820157695">"ਪ੍ਰਸ਼ਾਸਕ ਐਪ ਵਰਤੀ ਨਹੀਂ ਜਾ ਸਕਦੀ। ਇਸ ਵਿੱਚ ਕੁਝ ਹਿੱਸੇ ਮੌਜੂਦ ਨਹੀਂ ਹਨ ਜਾਂ ਖਰਾਬ ਹਨ। ਮਦਦ ਲਈ, ਆਪਣੇ ਪ੍ਰਸ਼ਾਸਕ ਨਾਲ ਸੰਪਰਕ ਕਰੋ।"</string>
    <string name="device_owner_error_installation_failed" msgid="684566845601079360">"ਪ੍ਰਸ਼ਾਸਕ ਐਪ ਸਥਾਪਤ ਨਹੀਂ ਕਰ ਸਕਿਆ"</string>
    <string name="profile_owner_cancel_message" msgid="6868736915633023477">"ਕੀ ਸੈਟ ਅਪ ਕਰਨਾ ਰੋਕਣਾ ਹੈ?"</string>
    <string name="profile_owner_cancel_cancel" msgid="4408725524311574891">"ਨਹੀਂ"</string>
    <string name="profile_owner_cancel_ok" msgid="5951679183850766029">"ਹਾਂ"</string>
    <string name="profile_owner_cancelling" msgid="5679573829145112822">"ਰੱਦ ਕਰ ਰਿਹਾ ਹੈ..."</string>
    <string name="work_profile_setup_later_title" msgid="9069148190226279892">"ਕੀ ਪ੍ਰੋਫਾਈਲ ਸੈੱਟਅੱਪ ਰੋਕਣਾ ਹੈ?"</string>
    <string name="work_profile_setup_later_message" msgid="122069011117225292">"ਤੁਸੀਂ ਆਪਣੇ ਕਾਰਜ ਪ੍ਰੋਫਾਈਲ ਨੂੰ ਬਾਅਦ ਵਿੱਚ ਆਪਣੀ ਸੰਸਥਾ ਦੀ ਡੀਵਾਈਸ ਪ੍ਰਬੰਧਨ ਐਪ ਵਿੱਚ ਸੈੱਟ ਅੱਪ ਕਰ ਸਕਦੇ ਹੋ"</string>
    <string name="continue_button" msgid="7177918589510964446">"ਜਾਰੀ ਰੱਖੋ"</string>
    <string name="work_profile_setup_stop" msgid="6772128629992514750">"ਰੋਕੋ"</string>
    <string name="dismiss" msgid="9009534756748565880">"ਖਾਰਜ ਕਰੋ"</string>
    <string name="profile_owner_info" msgid="8975319972303812298">"ਤੁਸੀਂ ਇੱਕ ਕਾਰਜ ਪ੍ਰੋਫਾਈਲ ਬਣਾਉਣ ਲੱਗੇ ਹੋ ਜਿਸਦਾ ਪ੍ਰਬੰਧਨ ਅਤੇ ਨਿਗਰਾਨੀ ਤੁਹਾਡੀ ਸੰਸਥਾ ਵੱਲੋਂ ਕੀਤੀ ਜਾਵੇਗੀ। ਮਦਾਂ ਲਾਗੂ ਹੋਣਗੀਆਂ।"</string>
    <string name="profile_owner_info_with_terms_headers" msgid="7373591910245655373">"ਤੁਸੀਂ ਇੱਕ ਕਾਰਜ ਪ੍ਰੋਫਾਈਲ ਬਣਾਉਣ ਲੱਗੇ ਹੋ ਜਿਸਦਾ ਪ੍ਰਬੰਧਨ ਅਤੇ ਨਿਗਰਾਨੀ ਤੁਹਾਡੀ ਸੰਸਥਾ ਵੱਲੋਂ ਕੀਤੀ ਜਾਵੇਗੀ। <xliff:g id="TERMS_HEADERS">%1$s</xliff:g> ਦੀਆਂ ਮਦਾਂ ਲਾਗੂ ਹੋਣਗੀਆਂ।"</string>
    <string name="profile_owner_info_comp" msgid="9190421701126119142">"ਤੁਹਾਡੀਆਂ ਕਾਰਜ ਸਬੰਧੀ ਐਪਾਂ ਦੇ ਲਈ ਇੱਕ ਪ੍ਰੋਫਾਈਲ ਬਣਾਇਆ ਜਾਵੇਗਾ। ਇਸ ਪ੍ਰੋਫਾਈਲ ਅਤੇ ਤੁਹਾਡੇ ਡੀਵਾਈਸ ਦੀਆਂ ਬਾਕੀ ਚੀਜ਼ਾਂ ਦਾ ਪ੍ਰਬੰਧਨ ਅਤੇ ਨਿਗਰਾਨੀ ਤੁਹਾਡੀ ਸੰਸਥਾ ਵੱਲੋਂ ਕੀਤੀ ਜਾਵੇਗੀ। ਨਿਯਮ ਲਾਗੂ ਹੋਣਗੇ।"</string>
    <string name="profile_owner_info_with_terms_headers_comp" msgid="2012766614492554556">"ਤੁਹਾਡੀਆਂ ਕਾਰਜ ਸਬੰਧੀ ਐਪਾਂ ਦੇ ਲਈ ਇੱਕ ਪ੍ਰੋਫਾਈਲ ਬਣਾਇਆ ਜਾਵੇਗਾ। ਇਸ ਪ੍ਰੋਫਾਈਲ ਅਤੇ ਤੁਹਾਡੇ ਡੀਵਾਈਸ ਦੀਆਂ ਬਾਕੀ ਚੀਜ਼ਾਂ ਦਾ ਪ੍ਰਬੰਧਨ ਅਤੇ ਨਿਗਰਾਨੀ ਤੁਹਾਡੀ ਸੰਸਥਾ ਵੱਲੋਂ ਕੀਤੀ ਜਾਵੇਗੀ। <xliff:g id="TERMS_HEADERS">%1$s</xliff:g> ਦੇ ਨਿਯਮ ਲਾਗੂ ਹੋਣਗੇ।"</string>
    <string name="device_owner_info" msgid="2883639372446424007">"<xliff:g id="YOUR_ORGANIZATION">%1$s</xliff:g> ਵੱਲੋਂ ਇਸ ਡੀਵਾਈਸ ਦਾ ਪ੍ਰਬੰਧਨ ਕੀਤਾ ਜਾਵੇਗਾ ਅਤੇ ਇਸਨੂੰ ਸੁਰੱਖਿਅਤ ਰੱਖਿਆ ਜਾਵੇਗਾ। ਨਿਯਮ ਲਾਗੂ ਹੋਣਗੇ। <xliff:g id="VIEW_TERMS">%2$s</xliff:g>"</string>
    <string name="device_owner_info_with_terms_headers" msgid="7333703548160002079">"<xliff:g id="YOUR_ORGANIZATION">%1$s</xliff:g> ਵੱਲੋਂ ਇਸ ਡੀਵਾਈਸ ਦਾ ਪ੍ਰਬੰਧਨ ਕੀਤਾ ਜਾਵੇਗਾ ਅਤੇ ਇਸਨੂੰ ਸੁਰੱਖਿਅਤ ਰੱਖਿਆ ਜਾਵੇਗਾ। <xliff:g id="TERMS_HEADERS">%2$s</xliff:g> ਦੇ ਨਿਯਮ ਲਾਗੂ ਹੋਣਗੇ। <xliff:g id="VIEW_TERMS">%3$s</xliff:g>"</string>
    <string name="link_isnt_secure_and_cant_be_opened_until_device_setup_finished" msgid="1604497932637832657">"ਇਹ ਲਿੰਕ ਸੁਰੱਖਿਅਤ ਨਹੀਂ ਹੈ ਅਤੇ ਇਸਨੂੰ ਡੀਵਾਈਸ ਦੀ ਸਥਾਪਨਾ ਪੂਰੀ ਹੋਣ ਤੱਕ ਖੋਲ੍ਹਿਆ ਨਹੀਂ ਜਾ ਸਕਦਾ: <xliff:g id="LINK_RAW_TEST">%1$s</xliff:g>"</string>
    <string name="contact_device_provider" msgid="9100405424740726066">"ਜੇਕਰ ਤੁਹਾਡੇ ਕੋਈ ਸਵਾਲ ਹਨ, ਤਾਂ ਆਪਣੇ <xliff:g id="ORGANIZATIONS_ADMIN">%1$s</xliff:g> ਨਾਲ ਸੰਪਰਕ ਕਰੋ।"</string>
    <string name="if_questions_contact_admin" msgid="6147462485780267795">"ਜੇਕਰ ਤੁਹਾਡੇ ਕੋਈ ਸਵਾਲ ਹਨ, ਤਾਂ ਆਪਣੀ ਸੰਸਥਾ ਦੇ ਪ੍ਰਸ਼ਾਸਕ ਨਾਲ ਸੰਪਰਕ ਕਰੋ"</string>
    <string name="setup_isnt_finished_contact_admin" msgid="235011880559615998">"ਸਥਾਪਨਾ ਮੁਕੰਮਲ ਨਹੀਂ ਹੋਈ। ਮਦਦ ਲਈ, ਆਪਣੇ ਪ੍ਰਸ਼ਾਸਕ ਨਾਲ ਸੰਪਰਕ ਕਰੋ।"</string>
    <string name="for_help_contact_admin" msgid="8687037236275184653">"ਮਦਦ ਲਈ, ਆਪਣੇ ਪ੍ਰਸ਼ਾਸਕ ਨਾਲ ਸੰਪਰਕ ਕਰੋ"</string>
    <string name="organization_admin" msgid="1595001081906025683">"ਸੰਸਥਾ ਦਾ ਪ੍ਰਸ਼ਾਸਕ"</string>
    <string name="your_org_app_used" msgid="5336414768293540831">"<xliff:g id="YOUR_ORGANIZATION">%1$s</xliff:g> ਅੱਗੇ ਦਿੱਤੀ ਐਪ ਦੀ ਵਰਤੋਂ ਨਾਲ ਇਸ ਡੀਵਾਈਸ ਦਾ ਪ੍ਰਬੰਧਨ ਅਤੇ ਨਿਗਰਾਨੀ ਕਰੇਗੀ:"</string>
    <string name="your_organization_beginning" msgid="5952561489910967255">"ਤੁਹਾਡੀ ਸੰਸਥਾ"</string>
    <string name="your_organization_middle" msgid="8288538158061644733">"ਤੁਹਾਡੀ ਸੰਸਥਾ"</string>
    <string name="view_terms" msgid="7230493092383341605">"ਨਿਯਮ ਦੇਖੋ"</string>
    <string name="accept_and_continue" msgid="1632679734918410653">"ਸਵੀਕਾਰ ਕਰੋ ਅਤੇ ਜਾਰੀ ਰੱਖੋ"</string>
    <string name="close" msgid="7208600934846389439">"ਬੰਦ ਕਰੋ"</string>
    <string name="set_up_your_device" msgid="1896651520959894681">"ਆਪਣਾ ਡੀਵਾਈਸ ਸੈੱਟ ਅੱਪ ਕਰੋ"</string>
    <string name="info_anim_title_0" msgid="3285414600215959704">"ਆਪਣੇ ਕੰਮ ਕਰਨ ਦੇ ਤਰੀਕੇ ਨੂੰ ਬਦਲੋ"</string>
    <string name="info_anim_title_1" msgid="2657512519467714760">"ਕਾਰਜ  ਡਾਟੇ  ਨੂੰ ਨਿੱਜੀ ਨਾਲੋਂ ਵੱਖ ਕਰੋ"</string>
    <string name="one_place_for_work_apps" msgid="2595597562302953960">"ਕਾਰਜ ਸਬੰਧੀ ਐਪਾਂ ਦੇ ਲਈ ਇੱਕ ਥਾਂ"</string>
    <string name="info_anim_title_2" msgid="4629781398620470204">"ਕੰਮ ਪੂਰਾ ਹੋਣ \'ਤੇ ਕਾਰਜ ਪ੍ਰੋਫਾਈਲ ਨੂੰ ਬੰਦ ਕਰੋ"</string>
    <string name="provisioning" msgid="4512493827019163451">"ਪ੍ਰੋਵਿਜ਼ਨਿੰਗ"</string>
    <string name="copying_certs" msgid="5697938664953550881">"CA ਪ੍ਰਮਾਣ-ਪੱਤਰ ਸੈਟ ਕਰ ਰਿਹਾ ਹੈ"</string>
    <string name="setup_profile" msgid="5573950582159698549">"ਆਪਣਾ ਪ੍ਰੋਫਾਈਲ ਸਥਾਪਤ ਕਰੋ"</string>
    <string name="profile_benefits_description" msgid="758432985984252636">"ਕਾਰਜ ਪ੍ਰੋਫਾਈਲ ਦੀ ਵਰਤੋਂ ਕਰਕੇ, ਤੁਸੀਂ ਨਿੱਜੀ ਡਾਟਾ ਤੋਂ ਕਾਰਜ ਡਾਟਾ ਨੂੰ ਵੱਖ ਕਰ ਸਕਦੇ ਹੋ"</string>
    <string name="comp_profile_benefits_description" msgid="379837075456998273">"ਕਾਰਜ ਪ੍ਰੋਫਾਈਲ ਦੀ ਵਰਤੋਂ ਕਰਕੇ, ਤੁਸੀਂ ਆਪਣੀਆਂ ਕਾਰਜ ਐਪਾਂ ਨੂੰ ਇੱਕੋ ਥਾਂ \'ਤੇ ਰੱਖ ਸਕਦੇ ਹੋ"</string>
    <string name="setup_profile_encryption" msgid="5241291404536277038">"ਆਪਣੀ ਪ੍ਰੋਫਾਈਲ ਸੈੱਟ ਅੱਪ ਕਰੋ। ਇਨਕ੍ਰਿਪਸ਼ਨ"</string>
    <string name="setup_profile_progress" msgid="7742718527853325656">"ਆਪਣੀ ਪ੍ਰੋਫਾਈਲ ਸੈੱਟ ਅੱਪ ਕਰੋ। ਪ੍ਰਗਤੀ ਦਿਖਾ ਰਿਹਾ ਹੈ"</string>
    <string name="setup_device" msgid="6725265673245816366">"ਆਪਣਾ ਡੀਵਾਈਸ ਸੈੱਟ ਅੱਪ ਕਰੋ"</string>
    <string name="setup_device_encryption" msgid="7852944465414197103">"ਆਪਣਾ ਡੀਵਾਈਸ ਸੈੱਟ ਅੱਪ ਕਰੋ। ਇਨਕ੍ਰਿਪਸ਼ਨ"</string>
    <string name="setup_device_progress" msgid="7035335208571175393">"ਆਪਣਾ ਡੀਵਾਈਸ ਸੈੱਟ ਅੱਪ ਕਰੋ। ਪ੍ਰਗਤੀ ਦਿਖਾ ਰਿਹਾ ਹੈ"</string>
    <string name="learn_more_label" msgid="2723716758654655009">"ਹੋਰ ਜਾਣੋ ਬਟਨ"</string>
    <string name="mdm_icon_label" msgid="3399134595549660561">"<xliff:g id="ICON_LABEL">%1$s</xliff:g> ਪ੍ਰਤੀਕ"</string>
    <string name="section_heading" msgid="3924666803774291908">"<xliff:g id="SECTION_HEADING">%1$s</xliff:g> ਸੈਕਸ਼ਨ ਸਿਰਲੇਖ।"</string>
    <string name="section_content" msgid="8875502515704374394">"<xliff:g id="SECTION_HEADING">%1$s</xliff:g> ਸੈਕਸ਼ਨ ਸਮੱਗਰੀ: <xliff:g id="SECTION_CONTENT">%2$s</xliff:g>"</string>
    <string name="expand" msgid="37188292156131304">"ਵਿਸਤਾਰ ਕਰੋ"</string>
    <string name="collapse" msgid="7817530505064432580">"ਸੁੰਗੇੜੋ"</string>
    <string name="access_list_of_links" msgid="7094123315959323372">"ਲਿੰਕਾਂ ਦੀ ਸੂਚੀ ਤੱਕ ਪਹੁੰਚ ਕਰੋ"</string>
    <string name="access_links" msgid="7991363727326168600">"ਲਿੰਕਾਂ ਤੱਕ ਪਹੁੰਚ ਕਰੋ"</string>
    <string name="access_terms" msgid="1982500872249763745">"ਮਦਾਂ ਤੱਕ ਪਹੁੰਚ ਕਰੋ"</string>
    <string name="read_terms" msgid="1745011123626640728">"ਮਦਾਂ ਪੜ੍ਹੋ"</string>
    <string name="close_list" msgid="9053538299788717597">"ਸੂਚੀ ਬੰਦ ਕਰੋ"</string>
    <string name="cancel_setup_and_factory_reset_dialog_title" msgid="5416045931532004811">"ਕੀ ਸਥਾਪਨਾ ਸਮਾਪਤ ਕਰਨੀ ਅਤੇ ਫੈਕਟਰੀ ਰੀਸੈੱਟ ਕਰਨਾ ਹੈ?"</string>
    <string name="cancel_setup_and_factory_reset_dialog_msg" msgid="808442439937994485">"ਇਸ ਸਥਾਪਨਾ ਨੂੰ ਸਮਾਪਤ ਕਰਨਾ ਤੁਹਾਡੇ ਡੀਵਾਈਸ ਨੂੰ ਫੈਕਟਰੀ ਰੀਸੈੱਟ ਕਰ ਦੇਵੇਗਾ ਅਤੇ ਤੁਹਾਨੂੰ ਵਾਪਸ ਪਹਿਲੀ ਸਕ੍ਰੀਨ \'ਤੇ ਲੈ ਜਾਵੇਗਾ।"</string>
    <string name="cancel_setup_and_factory_reset_dialog_cancel" msgid="2810966091829264727">"ਰੱਦ ਕਰੋ"</string>
    <string name="cancel_setup_and_factory_reset_dialog_ok" msgid="7168008267496150529">"ਡੀਵਾਈਸ ਰੀਸੈੱਟ ਕਰੋ"</string>
    <string name="join_two_items" msgid="6110273439759895837">"<xliff:g id="FIRST_ITEM">%1$s</xliff:g> ਅਤੇ <xliff:g id="SECOND_ITEM">%2$s</xliff:g>"</string>
    <string name="join_many_items_last" msgid="7469666990442158802">"<xliff:g id="ALL_BUT_LAST_ITEM">%1$s</xliff:g> ਅਤੇ <xliff:g id="LAST_ITEM_0">%2$s</xliff:g>"</string>
    <string name="join_many_items_first" msgid="8365482726853276608">"<xliff:g id="FIRST_ITEM">%1$s</xliff:g>, <xliff:g id="ALL_BUT_FIRST_AND_LAST_ITEM">%2$s</xliff:g>"</string>
    <string name="join_many_items_middle" msgid="8569294838319639963">"<xliff:g id="ADDED_ITEM">%1$s</xliff:g>, <xliff:g id="REST_OF_ITEMS">%2$s</xliff:g>"</string>
</resources><|MERGE_RESOLUTION|>--- conflicted
+++ resolved
@@ -19,24 +19,18 @@
 
 <resources xmlns:android="http://schemas.android.com/apk/res/android"
     xmlns:xliff="urn:oasis:names:tc:xliff:document:1.2">
-    <string name="app_label" msgid="2400883737290705700">"ਕਾਰਜ ਪ੍ਰੋਫਾਈਲ ਸਥਾਪਨਾ"</string>
-    <string name="provisioning_error_title" msgid="6320515739861578118">"ਓਹੋ!"</string>
-    <string name="setup_work_profile" msgid="1468934631731845267">"ਕਾਰਜ ਪ੍ਰੋਫਾਈਲ ਸਥਾਪਤ ਕਰੋ"</string>
-    <string name="company_controls_workspace" msgid="2808025277267917221">"ਤੁਹਾਡੀ ਕੰਪਨੀ ਇਸ ਪ੍ਰੋਫਾਈਲ ਦਾ ਨਿਯੰਤਰਣ ਕਰਦੀ ਹੈ ਅਤੇ ਇਸਨੂੰ ਸੁਰੱਖਿਅਤ ਰੱਖਦੀ ਹੈ। ਤੁਸੀਂ ਆਪਣੇ ਡੀਵਾਈਸ ਤੇ ਹੋਰ ਸਭ \'ਤੇ ਨਿਯੰਤਰਣ ਪਾ ਸਕਦੇ ਹੋ।"</string>
-    <string name="company_controls_device" msgid="8230957518758871390">"ਤੁਹਾਡੀ ਕੰਪਨੀ ਇਸ ਡੀਵਾਈਸ ਦਾ ਨਿਯੰਤਰਣ ਕਰੇਗੀ ਅਤੇ ਇਸਨੂੰ ਸੁਰੱਖਿਅਤ ਰੱਖੇਗੀ।"</string>
+    <string name="app_label" msgid="2400883737290705700">"ਕੰਮ ਪ੍ਰੋਫਾਈਲ ਸਥਾਪਨਾ"</string>
+    <string name="provisioning_error_title" msgid="6320515739861578118">"ਓਹ ਹੋ!"</string>
+    <string name="setup_work_profile" msgid="1468934631731845267">"ਕੰਮ ਪ੍ਰੋਫਾਈਲ ਸਥਾਪਤ ਕਰੋ"</string>
+    <string name="company_controls_workspace" msgid="2808025277267917221">"ਤੁਹਾਡੀ ਕੰਪਨੀ ਇਸ ਪ੍ਰੋਫਾਈਲ ਤੇ ਨਿਯੰਤਰਣ ਪਾਉਂਦੀ ਹੈ ਅਤੇ ਇਸਨੂੰ ਸੁਰੱਖਿਅਤ ਰੱਖਦੀ ਹੈ। ਤੁਸੀਂ ਆਪਣੀ ਡੀਵਾਈਸ ਤੇ ਹੋਰ ਸਭ ਕਿਸੇ ਤੇ ਨਿਯੰਤਰਣ ਪਾ ਸਕਦੇ ਹੋ।"</string>
+    <string name="company_controls_device" msgid="8230957518758871390">"ਤੁਹਾਡੀ ਕੰਪਨੀ ਇਸ ਡੀਵਾਈਸ ਤੇ ਨਿਯੰਤਰਣ ਪਾਏਗੀ ਅਤੇ ਇਸਨੂੰ ਸੁਰੱਖਿਅਤ ਰੱਖੇਗੀ।"</string>
     <string name="the_following_is_your_mdm" msgid="6613658218262376404">"ਇਸ ਐਪ ਨੂੰ ਇਸ ਪ੍ਰੋਫਾਈਲ ਤੱਕ ਪਹੁੰਚ ਦੀ ਲੋੜ ਹੋਵੇਗੀ:"</string>
-    <string name="the_following_is_your_mdm_for_device" msgid="6717973404364414816">"ਹੇਠਾਂ ਦਿੱਤੀ ਐਪ ਤੁਹਾਡੇ ਡੀਵਾਈਸ ਨੂੰ ਪ੍ਰਬੰਧਿਤ ਕਰੇਗੀ:"</string>
+    <string name="the_following_is_your_mdm_for_device" msgid="6717973404364414816">"ਹੇਠਾਂ ਦਿੱਤੀ ਐਪ ਤੁਹਾਡੀ ਡੀਵਾਈਸ ਨੂੰ ਪ੍ਰਬੰਧਿਤ ਕਰੇਗੀ:"</string>
     <string name="next" msgid="1004321437324424398">"ਅੱਗੇ"</string>
     <string name="setting_up_workspace" msgid="7862472373642601041">"ਕਾਰਜ ਪ੍ਰੋਫਾਈਲ ਨੂੰ ਸਥਾਪਤ ਕੀਤਾ ਜਾ ਰਿਹਾ ਹੈ…"</string>
-<<<<<<< HEAD
-    <string name="admin_has_ability_to_monitor_profile" msgid="4552308842716093826">"ਤੁਹਾਡੇ ਪ੍ਰਸ਼ਾਸਕ ਕੋਲ ਇਸ ਪ੍ਰੋਫਾਈਲ ਨਾਲ ਸਬੰਧਿਤ ਸੈਟਿੰਗਾਂ, ਕਾਰਪੋਰੇਟ ਪਹੁੰਚ, ਐਪਾਂ, ਇਜਾਜ਼ਤਾਂ, ਅਤੇ ਡਾਟੇ ਦੀ ਨਿਗਰਾਨੀ ਕਰਨ ਅਤੇ ਪ੍ਰਬੰਧਨ ਕਰਨ ਦੀ ਸਮਰੱਥਾ ਹੈ, ਜਿਸ ਵਿੱਚ ਤੁਹਾਡੀ ਨੈੱਟਵਰਕ ਸਰਗਰਮੀ ਦੇ ਨਾਲ-ਨਾਲ ਤੁਹਾਡੇ ਡੀਵਾਈਸ ਦਾ ਟਿਕਾਣਾ, ਕਾਲ ਇਤਿਹਾਸ, ਅਤੇ ਸੰਪਰਕ ਖੋਜ ਇਤਿਹਾਸ ਵੀ ਸ਼ਾਮਲ ਹਨ।<xliff:g id="LINE_BREAK">&lt;br&gt;&lt;br&gt;</xliff:g>ਆਪਣੀ ਸੰਸਥਾ ਦੀਆਂ ਪਰਦੇਦਾਰੀ ਨੀਤੀਆਂ ਸਮੇਤ, ਹੋਰ ਜਾਣਕਾਰੀ ਲਈ ਆਪਣੇ ਪ੍ਰਸ਼ਾਸਕ ਨੂੰ ਸੰਪਰਕ ਕਰੋ।"</string>
-    <string name="admin_has_ability_to_monitor_device" msgid="8598573866079474861">"ਤੁਹਾਡੇ ਪ੍ਰਸ਼ਾਸਕ ਕੋਲ ਇਸ ਡੀਵਾਈਸ ਨਾਲ ਸਬੰਧਿਤ ਸੈਟਿੰਗਾਂ, ਕਾਰਪੋਰੇਟ ਪਹੁੰਚ, ਐਪਾਂ, ਇਜਾਜ਼ਤਾਂ, ਅਤੇ ਡਾਟੇ ਦੀ ਨਿਗਰਾਨੀ ਕਰਨ ਅਤੇ ਪ੍ਰਬੰਧਨ ਕਰਨ ਦੀ ਸਮਰੱਥਾ ਹੈ, ਜਿਸ ਵਿੱਚ ਤੁਹਾਡੀ ਨੈੱਟਵਰਕ ਸਰਗਰਮੀ ਦੇ ਨਾਲ-ਨਾਲ ਤੁਹਾਡੇ ਡੀਵਾਈਸ ਦਾ ਟਿਕਾਣਾ, ਕਾਲ ਇਤਿਹਾਸ, ਅਤੇ ਸੰਪਰਕ ਖੋਜ ਇਤਿਹਾਸ ਵੀ ਸ਼ਾਮਲ ਹਨ।<xliff:g id="LINE_BREAK">&lt;br&gt;&lt;br&gt;</xliff:g>ਆਪਣੀ ਸੰਸਥਾ ਦੀਆਂ ਪਰਦੇਦਾਰੀ ਨੀਤੀਆਂ ਸਮੇਤ, ਹੋਰ ਜਾਣਕਾਰੀ ਲਈ ਆਪਣੇ ਪ੍ਰਸ਼ਾਸਕ ਨੂੰ ਸੰਪਰਕ ਕਰੋ।"</string>
-    <string name="theft_protection_disabled_warning" msgid="3708092473574738478">"ਚੋਰੀ ਤੋਂ ਰੱਖਿਆ ਕਰਨ ਵਾਲੀਆਂ ਵਿਸ਼ੇਸ਼ਤਾਵਾਂ ਦੀ ਵਰਤੋਂ ਕਰਨ ਲਈ, ਤੁਹਾਡੇ ਕੋਲ ਲਾਜ਼ਮੀ ਤੌਰ \'ਤੇ ਤੁਹਾਡੇ ਡੀਵਾਈਸ ਲਈ ਪਾਸਵਰਡ ਦੁਆਰਾ ਸੁਰੱਖਿਤ ਕੀਤਾ ਸਕ੍ਰੀਨ ਲਾਕ ਹੋਣਾ ਚਾਹੀਦਾ ਹੈ।"</string>
-=======
     <string name="admin_has_ability_to_monitor_profile" msgid="4552308842716093826">"ਤੁਹਾਡੇ ਪ੍ਰਸ਼ਾਸਕ ਕੋਲ ਇਸ ਪ੍ਰੋਫਾਈਲ ਨਾਲ ਸਬੰਧਿਤ ਸੈਟਿੰਗਾਂ, ਕਾਰਪੋਰੇਟ ਪਹੁੰਚ, ਐਪਾਂ, ਇਜਾਜ਼ਤਾਂ, ਅਤੇ ਡੈਟੇ ਦੀ ਨਿਗਰਾਨੀ ਕਰਨ ਅਤੇ ਪ੍ਰਬੰਧਨ ਕਰਨ ਦੀ ਸਮਰੱਥਾ ਹੈ, ਜਿਸ ਵਿੱਚ ਤੁਹਾਡੀ ਨੈੱਟਵਰਕ ਸਰਗਰਮੀ ਦੇ ਨਾਲ-ਨਾਲ ਤੁਹਾਡੀ ਡੀਵਾਈਸ ਦਾ ਟਿਕਾਣਾ, ਕਾਲ ਇਤਿਹਾਸ, ਅਤੇ ਸੰਪਰਕ ਖੋਜ ਇਤਿਹਾਸ ਵੀ ਸ਼ਾਮਲ ਹਨ।<xliff:g id="LINE_BREAK">&lt;br&gt;&lt;br&gt;</xliff:g>ਆਪਣੀ ਸੰਸਥਾ ਦੀਆਂ ਪਰਦੇਦਾਰੀ ਨੀਤੀਆਂ ਸਮੇਤ, ਹੋਰ ਜਾਣਕਾਰੀ ਲਈ ਆਪਣੇ ਪ੍ਰਸ਼ਾਸਕ ਨਾਲ ਸੰਪਰਕ ਕਰੋ।"</string>
     <string name="admin_has_ability_to_monitor_device" msgid="8598573866079474861">"ਤੁਹਾਡੇ ਪ੍ਰਸ਼ਾਸਕ ਕੋਲ ਇਸ ਡੀਵਾਈਸ ਨਾਲ ਸਬੰਧਿਤ ਸੈਟਿੰਗਾਂ, ਕਾਰਪੋਰੇਟ ਪਹੁੰਚ, ਐਪਾਂ, ਇਜਾਜ਼ਤਾਂ, ਅਤੇ ਡੈਟੇ ਦੀ ਨਿਗਰਾਨੀ ਕਰਨ ਅਤੇ ਪ੍ਰਬੰਧਨ ਕਰਨ ਦੀ ਸਮਰੱਥਾ ਹੈ, ਜਿਸ ਵਿੱਚ ਤੁਹਾਡੀ ਨੈੱਟਵਰਕ ਸਰਗਰਮੀ ਦੇ ਨਾਲ-ਨਾਲ ਤੁਹਾਡੀ ਡੀਵਾਈਸ ਦਾ ਟਿਕਾਣਾ, ਕਾਲ ਇਤਿਹਾਸ, ਅਤੇ ਸੰਪਰਕ ਖੋਜ ਇਤਿਹਾਸ ਵੀ ਸ਼ਾਮਲ ਹਨ।<xliff:g id="LINE_BREAK">&lt;br&gt;&lt;br&gt;</xliff:g>ਆਪਣੀ ਸੰਸਥਾ ਦੀਆਂ ਪਰਦੇਦਾਰੀ ਨੀਤੀਆਂ ਸਮੇਤ, ਹੋਰ ਜਾਣਕਾਰੀ ਲਈ ਆਪਣੇ ਪ੍ਰਸ਼ਾਸਕ ਨਾਲ ਸੰਪਰਕ ਕਰੋ।"</string>
     <string name="theft_protection_disabled_warning" msgid="3708092473574738478">"ਚੋਰੀ ਤੋਂ ਰੱਖਿਆ ਕਰਨ ਵਾਲੀਆਂ ਵਿਸ਼ੇਸ਼ਤਾਵਾਂ ਦੀ ਵਰਤੋਂ ਕਰਨ ਲਈ, ਤੁਹਾਡੇ ਕੋਲ ਲਾਜ਼ਮੀ ਤੌਰ \'ਤੇ ਤੁਹਾਡੀ ਡੀਵਾਈਸ ਲਈ ਪਾਸਵਰਡ ਦੁਆਰਾ ਸੁਰੱਖਿਤ ਕੀਤਾ ਸਕ੍ਰੀਨ ਲੌਕ ਹੋਣਾ ਚਾਹੀਦਾ ਹੈ।"</string>
->>>>>>> e0e5383c
     <string name="contact_your_admin_for_more_info" msgid="5959191345827902911">"ਆਪਣੀ ਸੰਸਥਾ ਦੀਆਂ ਪਰਦੇਦਾਰੀ ਨੀਤੀਆਂ ਸਹਿਤ, ਹੋਰ ਜਾਣਕਾਰੀ ਲਈ ਆਪਣੇ ਪ੍ਰਸ਼ਾਸਕ ਨੂੰ ਸੰਪਰਕ ਕਰੋ।"</string>
     <string name="learn_more_link" msgid="3012495805919550043">"ਹੋਰ ਜਾਣੋ"</string>
     <string name="cancel_setup" msgid="2949928239276274745">"ਰੱਦ ਕਰੋ"</string>
@@ -45,82 +39,75 @@
     <string name="url_error" msgid="5958494012986243186">"ਇਹ ਲਿੰਕ ਦਿਖਾਇਆ ਨਹੀਂ ਜਾ ਸਕਦਾ।"</string>
     <string name="terms" msgid="8295436105384703903">"ਮਦਾਂ"</string>
     <string name="work_profile_info" msgid="5433388376309583996">"ਕਾਰਜ ਪ੍ਰੋਫਾਈਲ ਦੀ ਜਾਣਕਾਰੀ"</string>
-    <string name="managed_device_info" msgid="1529447646526616811">"ਪ੍ਰਬੰਧਿਤ ਕੀਤੇ ਡੀਵਾਈਸ ਬਾਰੇ ਜਾਣਕਾਰੀ"</string>
-    <string name="default_managed_profile_name" msgid="5370257687074907055">"ਕਾਰਜ ਪ੍ਰੋਫਾਈਲ"</string>
+    <string name="managed_device_info" msgid="1529447646526616811">"ਪ੍ਰਬੰਧਿਤ ਕੀਤੀ ਡੀਵਾਈਸ ਬਾਰੇ ਜਾਣਕਾਰੀ"</string>
+    <string name="default_managed_profile_name" msgid="5370257687074907055">"ਕੰਮ ਪ੍ਰੋਫਾਈਲ"</string>
     <string name="default_first_meat_user_name" msgid="7540515892748490540">"ਪ੍ਰਾਇਮਰੀ ਵਰਤੋਂਕਾਰ"</string>
     <string name="delete_profile_title" msgid="2841349358380849525">"ਕੀ ਮੌਜੂਦਾ ਪ੍ਰੋਫਾਈਲ ਮਿਟਾਉਣਾ ਹੈ?"</string>
     <string name="opening_paragraph_delete_profile" msgid="4913885310795775967">"ਤੁਹਾਡੇ ਕੋਲ ਪਹਿਲਾਂ ਤੋਂ ਹੀ ਇੱਕ ਕਾਰਜ ਪ੍ਰੋਫਾਈਲ ਹੈ। ਇਸਦਾ ਪ੍ਰਬੰਧਨ ਅੱਗੇ ਦਿੱਤੀ ਐਪ ਦੀ ਵਰਤੋਂ ਕਰਕੇ ਕੀਤਾ ਜਾਂਦਾ ਹੈ:"</string>
     <string name="read_more_delete_profile" msgid="7789171620401666343">"ਜਾਰੀ ਰੱਖਣ ਤੋਂ ਪਹਿਲਾਂ, "<a href="#read_this_link">"ਇਹ ਪੜ੍ਹੋ"</a>"।"</string>
-    <string name="sure_you_want_to_delete_profile" msgid="6927697984573575564">"ਜੇਕਰ ਤੁਸੀਂ ਜਾਰੀ ਰੱਖਦੇ ਹੋ, ਤਾਂ ਇਸ ਪ੍ਰੋਫਾਈਲ ਦੀਆਂ ਸਾਰੀਆਂ ਐਪਾਂ ਅਤੇ ਡਾਟਾ ਨੂੰ ਮਿਟਾ ਦਿੱਤਾ ਜਾਵੇਗਾ।"</string>
+    <string name="sure_you_want_to_delete_profile" msgid="6927697984573575564">"ਜੇਕਰ ਤੁਸੀਂ ਜਾਰੀ ਰੱਖਦੇ ਹੋ, ਤਾਂ ਇਸ ਪ੍ਰੋਫਾਈਲ ਦੀਆਂ ਸਾਰੀਆਂ ਐਪਾਂ ਅਤੇ ਡੈਟੇ ਨੂੰ ਮਿਟਾ ਦਿੱਤਾ ਜਾਵੇਗਾ।"</string>
     <string name="delete_profile" msgid="2299218578684663459">"ਮਿਟਾਓ"</string>
     <string name="cancel_delete_profile" msgid="5155447537894046036">"ਰੱਦ ਕਰੋ"</string>
-    <string name="encrypt_device_text_for_profile_owner_setup" msgid="7828515754696057140">"ਤੁਹਾਡੇ ਕਾਰਜ ਪ੍ਰੋਫਾਈਲ ਨੂੰ ਸਥਾਪਤ ਕਰਨ ਲਈ, ਤੁਹਾਡੇ ਡੀਵਾਈਸ ਨੂੰ ਇਨਕ੍ਰਿਪਟ ਕੀਤੇ ਜਾਣ ਦੀ ਲੋੜ ਹੈ। ਇਸ ਵਿੱਚ ਕੁਝ ਸਮਾਂ ਲੱਗ ਸਕਦਾ ਹੈ।"</string>
+    <string name="encrypt_device_text_for_profile_owner_setup" msgid="7828515754696057140">"ਤੁਹਾਡੇ ਕਾਰਜ ਪ੍ਰੋਫਾਈਲ ਨੂੰ ਸਥਾਪਤ ਕਰਨ ਲਈ, ਤੁਹਾਡੀ ਡੀਵਾਈਸ ਨੂੰ ਇਨਕ੍ਰਿਪਟ ਕੀਤੇ ਜਾਣ ਦੀ ਲੋੜ ਹੈ। ਇਸ ਵਿੱਚ ਕੁਝ ਸਮਾਂ ਲੱਗ ਸਕਦਾ ਹੈ।"</string>
     <string name="encrypt_device_text_for_device_owner_setup" msgid="5194673142404735676">"ਇਸ ਡੀਵਾਈਸ ਨੂੰ ਸਥਾਪਤ ਕਰਨ ਲਈ, ਇਸਨੂੰ ਪਹਿਲਾਂ ਇਨਕ੍ਰਿਪਟ ਕੀਤੇ ਜਾਣ ਦੀ ਲੋੜ ਹੈ। ਇਸ ਵਿੱਚ ਕੁਝ ਸਮਾਂ ਲੱਗ ਸਕਦਾ ਹੈ।"</string>
     <string name="encrypt_this_device_question" msgid="8719916619866892601">"ਡੀਵਾਈਸ ਇਨਕ੍ਰਿਪਟ ਕਰੀਏ?"</string>
     <string name="encrypt" msgid="1749320161747489212">"ਇਨਕ੍ਰਿਪਟ ਕਰੋ"</string>
     <string name="continue_provisioning_notify_title" msgid="5191449100153186648">"ਇਨਕ੍ਰਿਪਸ਼ਨ ਪੂਰਾ"</string>
-    <string name="continue_provisioning_notify_text" msgid="1066841819786425980">"ਆਪਣੀ ਕਾਰਜ ਪ੍ਰੋਫਾਈਲ ਦੀ ਸਥਾਪਨਾ ਨੂੰ ਜਾਰੀ ਰੱਖਣ ਲਈ ਟੈਪ ਕਰੋ"</string>
-    <string name="managed_provisioning_error_text" msgid="7063621174570680890">"ਤੁਹਾਡੀ ਕਾਰਜ ਪ੍ਰੋਫਾਈਲ ਸੈੱਟ ਅੱਪ ਨਹੀਂ ਕਰ ਸਕਿਆ। ਆਪਣੇ IT ਵਿਭਾਗ ਨੂੰ ਸੰਪਰਕ ਕਰੋ ਜਾਂ ਬਾਅਦ ਵਿੱਚ ਦੁਬਾਰਾ ਕੋਸ਼ਿਸ਼ ਕਰੋ।"</string>
+    <string name="continue_provisioning_notify_text" msgid="1066841819786425980">"ਆਪਣੀ ਕੰਮ ਪ੍ਰੋਫਾਈਲ ਦੀ ਸਥਾਪਨਾ ਨੂੰ ਜਾਰੀ ਰੱਖਣ ਲਈ ਟੈਪ ਕਰੋ"</string>
+    <string name="managed_provisioning_error_text" msgid="7063621174570680890">"ਤੁਹਾਡੀ ਕੰਮ ਪ੍ਰੋਫਾਈਲ ਸੈਟ ਅਪ ਨਹੀਂ ਕਰ ਸਕਿਆ। ਆਪਣੇ IT ਵਿਭਾਗ ਨੂੰ ਸੰਪਰਕ ਕਰੋ ਜਾਂ ਬਾਅਦ ਵਿੱਚ ਦੁਬਾਰਾ ਕੋਸ਼ਿਸ਼ ਕਰੋ।"</string>
     <string name="cant_add_work_profile" msgid="9217268909964154934">"ਕਾਰਜ ਪ੍ਰੋਫਾਈਲ ਸ਼ਾਮਲ ਨਹੀਂ ਕੀਤਾ ਜਾ ਸਕਦਾ"</string>
     <string name="cant_replace_or_remove_work_profile" msgid="7861054306792698290">"ਕਾਰਜ ਪ੍ਰੋਫਾਈਲ ਨੂੰ ਬਦਲਿਆ ਜਾਂ ਹਟਾਇਆ ਨਹੀਂ ਜਾ ਸਕਦਾ"</string>
-    <string name="work_profile_cant_be_added_contact_admin" msgid="4740182491195894659">"ਇਸ ਡੀਵਾਈਸ \'ਤੇ ਕੋਈ ਕਾਰਜ ਪ੍ਰੋਫਾਈਲ ਸ਼ਾਮਲ ਨਹੀਂ ਕੀਤਾ ਜਾ ਸਕਦਾ। ਜੇਕਰ ਤੁਹਾਡੇ ਕੋਈ ਸਵਾਲ ਹਨ, ਤਾਂ ਆਪਣੇ ਪ੍ਰਸ਼ਾਸਕ ਨੂੰ ਸੰਪਰਕ ਕਰੋ।"</string>
+    <string name="work_profile_cant_be_added_contact_admin" msgid="4740182491195894659">"ਇਸ ਡੀਵਾਈਸ \'ਤੇ ਕੋਈ ਕਾਰਜ ਪ੍ਰੋਫਾਈਲ ਸ਼ਾਮਲ ਨਹੀਂ ਕੀਤਾ ਜਾ ਸਕਦਾ। ਜੇਕਰ ਤੁਹਾਡੇ ਕੋਈ ਸਵਾਲ ਹਨ, ਤਾਂ ਆਪਣੇ ਪ੍ਰਸ਼ਾਸਕ ਨਾਲ ਸੰਪਰਕ ਕਰੋ।"</string>
     <string name="change_device_launcher" msgid="4523563368433637980">"ਡੀਵਾਈਸ ਲਾਂਚਰ ਨੂੰ ਬਦਲੋ"</string>
     <string name="launcher_app_cant_be_used_by_work_profile" msgid="3524366082000739743">"ਇਹ ਲਾਂਚਰ ਐਪ ਤੁਹਾਡੇ ਕਾਰਜ ਪ੍ਰੋਫਾਈਲ ਵੱਲੋਂ ਨਹੀਂ ਵਰਤੀ ਜਾ ਸਕਦੀ"</string>
     <string name="cancel_provisioning" msgid="3408069559452653724">"ਰੱਦ ਕਰੋ"</string>
     <string name="pick_launcher" msgid="4257084827403983845">"ਠੀਕ"</string>
     <string name="user_setup_incomplete" msgid="6494920045526591079">"ਵਰਤੋਂਕਾਰ ਸੈੱਟਅੱਪ ਅਧੂਰਾ"</string>
-<<<<<<< HEAD
-    <string name="default_owned_device_username" msgid="3915120202811807955">"ਕਾਰਜ ਡੀਵਾਈਸ ਦਾ ਵਰਤੋਂਕਾਰ"</string>
-    <string name="setup_work_device" msgid="6003988351437862369">"ਕਾਰਜ ਡੀਵਾਈਸ ਸੈੱਟ ਅੱਪ ਕੀਤਾ ਜਾ ਰਿਹਾ ਹੈ…"</string>
-    <string name="progress_data_process" msgid="1707745321954672971">"ਸੈਟਅਪ  ਡਾਟਾ  ਦੀ ਪ੍ਰਕਿਰਿਆ ਕਰ ਰਿਹਾ ਹੈ..."</string>
-    <string name="progress_connect_to_wifi" msgid="472251154628863539">"ਵਾਈ-ਫਾਈ ਨਾਲ ਕਨੈਕਟ ਹੋ ਰਿਹਾ ਹੈ…"</string>
-=======
     <string name="default_owned_device_username" msgid="3915120202811807955">"ਕੰਮ ਡੀਵਾਈਸ ਦਾ ਉਪਭੋਗਤਾ"</string>
     <string name="setup_work_device" msgid="6003988351437862369">"ਕਾਰਜ ਡੀਵਾਈਸ ਸਥਾਪਤ ਕੀਤੀ ਜਾ ਰਹੀ ਹੈ…"</string>
     <string name="progress_data_process" msgid="1707745321954672971">"ਸੈਟਅਪ ਡੈਟਾ ਦੀ ਪ੍ਰਕਿਰਿਆ ਕਰ ਰਿਹਾ ਹੈ..."</string>
     <string name="progress_connect_to_wifi" msgid="472251154628863539">"Wi-Fi ਨਾਲ ਕਨੈਕਟ ਕਰ ਰਿਹਾ ਹੈ..."</string>
->>>>>>> e0e5383c
     <string name="progress_download" msgid="3522436271691064624">"ਐਡਮਿਨ ਐਪ ਡਾਊਨਲੋਡ ਕਰ ਰਿਹਾ ਹੈ..."</string>
     <string name="progress_install" msgid="2258045670385866183">"ਐਡਮਿਨ ਐਪ ਇੰਸਟੌਲ ਕਰ ਰਿਹਾ ਹੈ..."</string>
     <string name="progress_delete_non_required_apps" msgid="7633458399262691256">"ਗੈਰ-ਲੋੜੀਂਦੀਆਂ ਸਿਸਟਮ ਐਪਾਂ ਹਟਾਈਆਂ ਜਾ ਰਹੀਆਂ ਹਨ…"</string>
     <string name="progress_finishing_touches" msgid="9037776404089697198">"ਅੰਤਿਮ ਰੂਪ ਦਿੱਤਾ ਜਾ ਰਿਹਾ ਹੈ…"</string>
-    <string name="progress_set_owner" msgid="8214062820093757961">"ਡੀਵਾਈਸ ਮਾਲਕ ਨੂੰ ਸੈੱਟ ਕਰ ਰਿਹਾ ਹੈ..."</string>
-    <string name="progress_initialize" msgid="1104643492713424939">"ਡੀਵਾਈਸ ਚਾਲੂ ਕੀਤਾ ਜਾ ਰਿਹਾ ਹੈ…"</string>
-    <string name="device_doesnt_allow_encryption_contact_admin" msgid="8297141458771829628">"ਇਹ ਡੀਵਾਈਸ ਇਨਕ੍ਰਿਪਸ਼ਨ ਦੀ ਇਜਾਜ਼ਤ ਨਹੀਂ ਦਿੰਦਾ ਹੈ, ਜਿਸਦੀ ਸਥਾਪਨਾ ਕਰਨ ਲਈ ਲੋੜ ਹੈ। ਮਦਦ ਲਈ, ਆਪਣੇ ਪ੍ਰਸ਼ਾਸਕ ਨੂੰ ਸੰਪਰਕ ਕਰੋ।"</string>
-    <string name="stop_setup_reset_device_question" msgid="7547191251522623210">"ਸਥਾਪਨਾ ਨੂੰ ਬੰਦ ਅਤੇ ਡੀਵਾਈਸ ਨੂੰ ਰੀਸੈੱਟ ਕਰਨਾ ਹੈ?"</string>
-    <string name="this_will_reset_take_back_first_screen" msgid="4623290347188404725">"ਇਸ ਨਾਲ ਤੁਹਾਡਾ ਡੀਵਾਈਸ ਰੀਸੈੱਟ ਹੋ ਜਾਵੇਗਾ ਅਤੇ ਤੁਹਾਨੂੰ ਵਾਪਸ ਪਹਿਲੀ ਸਕ੍ਰੀਨ \'ਤੇ ਲਿਜਾਇਆ ਜਾਵੇਗਾ"</string>
-    <string name="device_owner_cancel_message" msgid="2529288571742712065">"ਕੀ ਤੁਸੀਂ ਸੈੱਟ ਅੱਪ ਕਰਨਾ ਬੰਦ ਅਤੇ ਆਪਣੇ ਡੀਵਾਈਸ ਦਾ ਡਾਟਾ ਮਿਟਾਉਣਾ ਚਾਹੁੰਦੇ ਹੋ?"</string>
+    <string name="progress_set_owner" msgid="8214062820093757961">"ਡੀਵਾਈਸ ਮਾਲਕ ਨੂੰ ਸੈਟ ਕਰ ਰਿਹਾ ਹੈ..."</string>
+    <string name="progress_initialize" msgid="1104643492713424939">"ਡੀਵਾਈਸ ਚਾਲੂ ਕੀਤੀ ਜਾ ਰਹੀ ਹੈ…"</string>
+    <string name="device_doesnt_allow_encryption_contact_admin" msgid="8297141458771829628">"ਇਹ ਡੀਵਾਈਸ ਇਨਕ੍ਰਿਪਸ਼ਨ ਦੀ ਇਜਾਜ਼ਤ ਨਹੀਂ ਦਿੰਦੀ ਹੈ, ਜਿਸਦੀ ਸਥਾਪਨਾ ਕਰਨ ਲਈ ਲੋੜ ਹੈ। ਮਦਦ ਲਈ, ਆਪਣੇ ਪ੍ਰਸ਼ਾਸਕ ਨਾਲ ਸੰਪਰਕ ਕਰੋ।"</string>
+    <string name="stop_setup_reset_device_question" msgid="7547191251522623210">"ਸਥਾਪਨਾ ਨੂੰ ਬੰਦ ਅਤੇ ਡੀਵਾਈਸ ਨੂੰ ਰੀਸੈੱਟ ਕਰੀਏ?"</string>
+    <string name="this_will_reset_take_back_first_screen" msgid="4623290347188404725">"ਇਸ ਨਾਲ ਤੁਹਾਡੀ ਡੀਵਾਈਸ ਰੀਸੈੱਟ ਹੋ ਜਾਵੇਗੀ ਅਤੇ ਤੁਹਾਨੂੰ ਵਾਪਸ ਪਹਿਲੀ ਸਕ੍ਰੀਨ \'ਤੇ ਲਿਜਾਇਆ ਜਾਵੇਗਾ"</string>
+    <string name="device_owner_cancel_message" msgid="2529288571742712065">"ਕੀ ਤੁਸੀਂ ਸੈਟ ਅਪ ਕਰਨਾ ਬੰਦ ਅਤੇ ਆਪਣੀ ਡੀਵਾਈਸ ਦਾ ਡੈਟਾ ਮਿਟਾਉਣਾ ਚਾਹੁੰਦੇ ਹੋ?"</string>
     <string name="device_owner_cancel_cancel" msgid="1052951540909389275">"ਰੱਦ ਕਰੋ"</string>
     <string name="device_owner_error_ok" msgid="2002250763093787051">"ਠੀਕ"</string>
     <string name="reset" msgid="6467204151306265796">"ਰੀਸੈੱਟ ਕਰੋ"</string>
     <string name="cant_set_up_profile" msgid="4341825293970158436">"ਪ੍ਰੋਫਾਈਲ ਸਥਾਪਤ ਨਹੀਂ ਕੀਤਾ ਜਾ ਸਕਦਾ"</string>
     <string name="cant_set_up_device" msgid="4120090138983350714">"ਡੀਵਾਈਸ ਸਥਾਪਤ ਨਹੀਂ ਕੀਤੀ ਜਾ ਸਕਦੀ"</string>
-    <string name="couldnt_set_up_device" msgid="60699158233724802">"ਡੀਵਾਈਸ ਨੂੰ ਸਥਾਪਤ ਨਹੀਂ ਕੀਤਾ ਜਾ ਸਕਿਆ। ਮਦਦ ਲਈ, ਆਪਣੇ ਪ੍ਰਸ਼ਾਸਕ ਨੂੰ ਸੰਪਰਕ ਕਰੋ।"</string>
+    <string name="couldnt_set_up_device" msgid="60699158233724802">"ਡੀਵਾਈਸ ਨੂੰ ਸਥਾਪਤ ਨਹੀਂ ਕੀਤਾ ਜਾ ਸਕਿਆ। ਮਦਦ ਲਈ, ਆਪਣੇ ਪ੍ਰਸ਼ਾਸਕ ਨਾਲ ਸੰਪਰਕ ਕਰੋ।"</string>
     <string name="contact_your_admin_for_help" msgid="8045606258802719235">"ਮਦਦ ਲਈ ਆਪਣੇ ਪ੍ਰਸ਼ਾਸਕ ਨੂੰ ਸੰਪਰਕ ਕਰੋ"</string>
-    <string name="device_already_set_up" msgid="507881934487140294">"ਡੀਵਾਈਸ ਪਹਿਲਾਂ ਤੋਂ ਹੀ ਸਥਾਪਤ ਕੀਤਾ ਹੋਇਆ ਹੈ"</string>
-    <string name="device_owner_error_wifi" msgid="4256310285761332378">"ਵਾਈ-ਫਾਈ ਨਾਲ ਕਨੈਕਟ ਨਹੀਂ ਹੋ ਸਕਿਆ"</string>
-    <string name="device_has_reset_protection_contact_admin" msgid="1221351721899290155">"ਤੁਹਾਡੇ ਡੀਵਾਈਸ ਵਿੱਚ \'ਰੀਸੈੱਟ ਕਰਨ ਸਬੰਧੀ ਸੁਰੱਖਿਆ\' ਨੂੰ ਚਾਲੂ ਕੀਤਾ ਹੋਇਆ ਹੈ। ਮਦਦ ਲਈ, ਆਪਣੇ ਪ੍ਰਸ਼ਾਸਕ ਨੂੰ ਸੰਪਰਕ ਕਰੋ।"</string>
+    <string name="device_already_set_up" msgid="507881934487140294">"ਡੀਵਾਈਸ ਪਹਿਲਾਂ ਤੋਂ ਹੀ ਸਥਾਪਤ ਕੀਤੀ ਹੋਈ ਹੈ"</string>
+    <string name="device_owner_error_wifi" msgid="4256310285761332378">"Wi-Fi ਨਾਲ ਕਨੈਕਟ ਨਹੀਂ ਕਰ ਸਕਿਆ"</string>
+    <string name="device_has_reset_protection_contact_admin" msgid="1221351721899290155">"ਤੁਹਾਡੀ ਡੀਵਾਈਸ ਵਿੱਚ \'ਰੀਸੈੱਟ ਕਰਨ ਸਬੰਧੀ ਸੁਰੱਖਿਆ\' ਨੂੰ ਚਾਲੂ ਕੀਤਾ ਹੋਇਆ ਹੈ। ਮਦਦ ਲਈ, ਆਪਣੇ ਪ੍ਰਸ਼ਾਸਕ ਨਾਲ ਸੰਪਰਕ ਕਰੋ।"</string>
     <string name="frp_clear_progress_title" msgid="8628074089458234965">"ਮਿਟਾ ਰਿਹਾ ਹੈ"</string>
     <string name="frp_clear_progress_text" msgid="1740164332830598827">"ਕਿਰਪਾ ਕਰਕੇ ਠਹਿਰੋ..."</string>
     <string name="device_owner_error_hash_mismatch" msgid="7256273143549784838">"ਕਿਸੇ ਚੈੱਕਸਮ ਗੜਬੜ ਦੇ ਕਾਰਨ ਪ੍ਰਸ਼ਾਸਕ ਐਪ ਨੂੰ ਵਰਤਿਆ ਨਹੀਂ ਜਾ ਸਕਿਆ। ਮਦਦ ਲਈ, ਆਪਣੇ ਪ੍ਰਸ਼ਾਸਕ ਨਾਲ ਸੰਪਰਕ ਕਰੋ।"</string>
     <string name="device_owner_error_download_failed" msgid="4520111971592657116">"ਐਡਮਿਨ ਐਪ ਨੂੰ ਡਾਊਨਲੋਡ ਨਹੀਂ ਕਰ ਸਕਿਆ"</string>
     <string name="device_owner_error_package_invalid" msgid="1096901016820157695">"ਪ੍ਰਸ਼ਾਸਕ ਐਪ ਵਰਤੀ ਨਹੀਂ ਜਾ ਸਕਦੀ। ਇਸ ਵਿੱਚ ਕੁਝ ਹਿੱਸੇ ਮੌਜੂਦ ਨਹੀਂ ਹਨ ਜਾਂ ਖਰਾਬ ਹਨ। ਮਦਦ ਲਈ, ਆਪਣੇ ਪ੍ਰਸ਼ਾਸਕ ਨਾਲ ਸੰਪਰਕ ਕਰੋ।"</string>
-    <string name="device_owner_error_installation_failed" msgid="684566845601079360">"ਪ੍ਰਸ਼ਾਸਕ ਐਪ ਸਥਾਪਤ ਨਹੀਂ ਕਰ ਸਕਿਆ"</string>
+    <string name="device_owner_error_installation_failed" msgid="684566845601079360">"ਐਡਮਿਨ ਐਪ ਇੰਸਟੌਲ ਨਹੀਂ ਕਰ ਸਕਿਆ"</string>
     <string name="profile_owner_cancel_message" msgid="6868736915633023477">"ਕੀ ਸੈਟ ਅਪ ਕਰਨਾ ਰੋਕਣਾ ਹੈ?"</string>
     <string name="profile_owner_cancel_cancel" msgid="4408725524311574891">"ਨਹੀਂ"</string>
     <string name="profile_owner_cancel_ok" msgid="5951679183850766029">"ਹਾਂ"</string>
     <string name="profile_owner_cancelling" msgid="5679573829145112822">"ਰੱਦ ਕਰ ਰਿਹਾ ਹੈ..."</string>
-    <string name="work_profile_setup_later_title" msgid="9069148190226279892">"ਕੀ ਪ੍ਰੋਫਾਈਲ ਸੈੱਟਅੱਪ ਰੋਕਣਾ ਹੈ?"</string>
-    <string name="work_profile_setup_later_message" msgid="122069011117225292">"ਤੁਸੀਂ ਆਪਣੇ ਕਾਰਜ ਪ੍ਰੋਫਾਈਲ ਨੂੰ ਬਾਅਦ ਵਿੱਚ ਆਪਣੀ ਸੰਸਥਾ ਦੀ ਡੀਵਾਈਸ ਪ੍ਰਬੰਧਨ ਐਪ ਵਿੱਚ ਸੈੱਟ ਅੱਪ ਕਰ ਸਕਦੇ ਹੋ"</string>
+    <string name="work_profile_setup_later_title" msgid="9069148190226279892">"ਕੀ ਪ੍ਰੋਫਾਈਲ ਸੈਟਅਪ ਰੋਕਣਾ ਹੈ?"</string>
+    <string name="work_profile_setup_later_message" msgid="122069011117225292">"ਤੁਸੀਂ ਆਪਣੇ ਕਾਰਜ ਪ੍ਰੋਫਾਈਲ ਨੂੰ ਬਾਅਦ ਵਿੱਚ ਆਪਣੀ ਸੰਸਥਾ ਦੀ ਡੀਵਾਈਸ ਪ੍ਰਬੰਧਨ ਐਪ ਵਿੱਚ ਸਥਾਪਤ ਕਰ ਸਕਦੇ ਹੋ"</string>
     <string name="continue_button" msgid="7177918589510964446">"ਜਾਰੀ ਰੱਖੋ"</string>
     <string name="work_profile_setup_stop" msgid="6772128629992514750">"ਰੋਕੋ"</string>
     <string name="dismiss" msgid="9009534756748565880">"ਖਾਰਜ ਕਰੋ"</string>
     <string name="profile_owner_info" msgid="8975319972303812298">"ਤੁਸੀਂ ਇੱਕ ਕਾਰਜ ਪ੍ਰੋਫਾਈਲ ਬਣਾਉਣ ਲੱਗੇ ਹੋ ਜਿਸਦਾ ਪ੍ਰਬੰਧਨ ਅਤੇ ਨਿਗਰਾਨੀ ਤੁਹਾਡੀ ਸੰਸਥਾ ਵੱਲੋਂ ਕੀਤੀ ਜਾਵੇਗੀ। ਮਦਾਂ ਲਾਗੂ ਹੋਣਗੀਆਂ।"</string>
     <string name="profile_owner_info_with_terms_headers" msgid="7373591910245655373">"ਤੁਸੀਂ ਇੱਕ ਕਾਰਜ ਪ੍ਰੋਫਾਈਲ ਬਣਾਉਣ ਲੱਗੇ ਹੋ ਜਿਸਦਾ ਪ੍ਰਬੰਧਨ ਅਤੇ ਨਿਗਰਾਨੀ ਤੁਹਾਡੀ ਸੰਸਥਾ ਵੱਲੋਂ ਕੀਤੀ ਜਾਵੇਗੀ। <xliff:g id="TERMS_HEADERS">%1$s</xliff:g> ਦੀਆਂ ਮਦਾਂ ਲਾਗੂ ਹੋਣਗੀਆਂ।"</string>
-    <string name="profile_owner_info_comp" msgid="9190421701126119142">"ਤੁਹਾਡੀਆਂ ਕਾਰਜ ਸਬੰਧੀ ਐਪਾਂ ਦੇ ਲਈ ਇੱਕ ਪ੍ਰੋਫਾਈਲ ਬਣਾਇਆ ਜਾਵੇਗਾ। ਇਸ ਪ੍ਰੋਫਾਈਲ ਅਤੇ ਤੁਹਾਡੇ ਡੀਵਾਈਸ ਦੀਆਂ ਬਾਕੀ ਚੀਜ਼ਾਂ ਦਾ ਪ੍ਰਬੰਧਨ ਅਤੇ ਨਿਗਰਾਨੀ ਤੁਹਾਡੀ ਸੰਸਥਾ ਵੱਲੋਂ ਕੀਤੀ ਜਾਵੇਗੀ। ਨਿਯਮ ਲਾਗੂ ਹੋਣਗੇ।"</string>
-    <string name="profile_owner_info_with_terms_headers_comp" msgid="2012766614492554556">"ਤੁਹਾਡੀਆਂ ਕਾਰਜ ਸਬੰਧੀ ਐਪਾਂ ਦੇ ਲਈ ਇੱਕ ਪ੍ਰੋਫਾਈਲ ਬਣਾਇਆ ਜਾਵੇਗਾ। ਇਸ ਪ੍ਰੋਫਾਈਲ ਅਤੇ ਤੁਹਾਡੇ ਡੀਵਾਈਸ ਦੀਆਂ ਬਾਕੀ ਚੀਜ਼ਾਂ ਦਾ ਪ੍ਰਬੰਧਨ ਅਤੇ ਨਿਗਰਾਨੀ ਤੁਹਾਡੀ ਸੰਸਥਾ ਵੱਲੋਂ ਕੀਤੀ ਜਾਵੇਗੀ। <xliff:g id="TERMS_HEADERS">%1$s</xliff:g> ਦੇ ਨਿਯਮ ਲਾਗੂ ਹੋਣਗੇ।"</string>
-    <string name="device_owner_info" msgid="2883639372446424007">"<xliff:g id="YOUR_ORGANIZATION">%1$s</xliff:g> ਵੱਲੋਂ ਇਸ ਡੀਵਾਈਸ ਦਾ ਪ੍ਰਬੰਧਨ ਕੀਤਾ ਜਾਵੇਗਾ ਅਤੇ ਇਸਨੂੰ ਸੁਰੱਖਿਅਤ ਰੱਖਿਆ ਜਾਵੇਗਾ। ਨਿਯਮ ਲਾਗੂ ਹੋਣਗੇ। <xliff:g id="VIEW_TERMS">%2$s</xliff:g>"</string>
-    <string name="device_owner_info_with_terms_headers" msgid="7333703548160002079">"<xliff:g id="YOUR_ORGANIZATION">%1$s</xliff:g> ਵੱਲੋਂ ਇਸ ਡੀਵਾਈਸ ਦਾ ਪ੍ਰਬੰਧਨ ਕੀਤਾ ਜਾਵੇਗਾ ਅਤੇ ਇਸਨੂੰ ਸੁਰੱਖਿਅਤ ਰੱਖਿਆ ਜਾਵੇਗਾ। <xliff:g id="TERMS_HEADERS">%2$s</xliff:g> ਦੇ ਨਿਯਮ ਲਾਗੂ ਹੋਣਗੇ। <xliff:g id="VIEW_TERMS">%3$s</xliff:g>"</string>
+    <string name="profile_owner_info_comp" msgid="9190421701126119142">"ਤੁਹਾਡੀਆਂ ਕਾਰਜ ਸਬੰਧੀ ਐਪਾਂ ਦੇ ਲਈ ਇੱਕ ਪ੍ਰੋਫਾਈਲ ਬਣਾਇਆ ਜਾਵੇਗਾ। ਇਸ ਪ੍ਰੋਫਾਈਲ ਅਤੇ ਤੁਹਾਡੀ ਡੀਵਾਈਸ ਦੀਆਂ ਬਾਕੀ ਚੀਜ਼ਾਂ ਦਾ ਪ੍ਰਬੰਧਨ ਅਤੇ ਨਿਗਰਾਨੀ ਤੁਹਾਡੀ ਸੰਸਥਾ ਵੱਲੋਂ ਕੀਤੀ ਜਾਵੇਗੀ। ਮਦਾਂ ਲਾਗੂ ਹੋਣਗੀਆਂ।"</string>
+    <string name="profile_owner_info_with_terms_headers_comp" msgid="2012766614492554556">"ਤੁਹਾਡੀਆਂ ਕਾਰਜ ਸਬੰਧੀ ਐਪਾਂ ਦੇ ਲਈ ਇੱਕ ਪ੍ਰੋਫਾਈਲ ਬਣਾਇਆ ਜਾਵੇਗਾ। ਇਸ ਪ੍ਰੋਫਾਈਲ ਅਤੇ ਤੁਹਾਡੀ ਡੀਵਾਈਸ ਦੀਆਂ ਬਾਕੀ ਚੀਜ਼ਾਂ ਦਾ ਪ੍ਰਬੰਧਨ ਅਤੇ ਨਿਗਰਾਨੀ ਤੁਹਾਡੀ ਸੰਸਥਾ ਵੱਲੋਂ ਕੀਤੀ ਜਾਵੇਗੀ। <xliff:g id="TERMS_HEADERS">%1$s</xliff:g> ਦੀਆਂ ਮਦਾਂ ਲਾਗੂ ਹੋਣਗੀਆਂ।"</string>
+    <string name="device_owner_info" msgid="2883639372446424007">"<xliff:g id="YOUR_ORGANIZATION">%1$s</xliff:g> ਵੱਲੋਂ ਇਸ ਡੀਵਾਈਸ ਦਾ ਪ੍ਰਬੰਧਨ ਕੀਤਾ ਜਾਵੇਗਾ ਅਤੇ ਇਸਨੂੰ ਸੁਰੱਖਿਅਤ ਰੱਖਿਆ ਜਾਵੇਗਾ। ਮਦਾਂ ਲਾਗੂ ਹੋਣਗੀਆਂ। <xliff:g id="VIEW_TERMS">%2$s</xliff:g>"</string>
+    <string name="device_owner_info_with_terms_headers" msgid="7333703548160002079">"<xliff:g id="YOUR_ORGANIZATION">%1$s</xliff:g> ਵੱਲੋਂ ਇਸ ਡੀਵਾਈਸ ਦਾ ਪ੍ਰਬੰਧਨ ਕੀਤਾ ਜਾਵੇਗਾ ਅਤੇ ਇਸਨੂੰ ਸੁਰੱਖਿਅਤ ਰੱਖਿਆ ਜਾਵੇਗਾ। <xliff:g id="TERMS_HEADERS">%2$s</xliff:g> ਦੀਆਂ ਮਦਾਂ ਲਾਗੂ ਹੋਣਗੀਆਂ। <xliff:g id="VIEW_TERMS">%3$s</xliff:g>"</string>
     <string name="link_isnt_secure_and_cant_be_opened_until_device_setup_finished" msgid="1604497932637832657">"ਇਹ ਲਿੰਕ ਸੁਰੱਖਿਅਤ ਨਹੀਂ ਹੈ ਅਤੇ ਇਸਨੂੰ ਡੀਵਾਈਸ ਦੀ ਸਥਾਪਨਾ ਪੂਰੀ ਹੋਣ ਤੱਕ ਖੋਲ੍ਹਿਆ ਨਹੀਂ ਜਾ ਸਕਦਾ: <xliff:g id="LINK_RAW_TEST">%1$s</xliff:g>"</string>
     <string name="contact_device_provider" msgid="9100405424740726066">"ਜੇਕਰ ਤੁਹਾਡੇ ਕੋਈ ਸਵਾਲ ਹਨ, ਤਾਂ ਆਪਣੇ <xliff:g id="ORGANIZATIONS_ADMIN">%1$s</xliff:g> ਨਾਲ ਸੰਪਰਕ ਕਰੋ।"</string>
     <string name="if_questions_contact_admin" msgid="6147462485780267795">"ਜੇਕਰ ਤੁਹਾਡੇ ਕੋਈ ਸਵਾਲ ਹਨ, ਤਾਂ ਆਪਣੀ ਸੰਸਥਾ ਦੇ ਪ੍ਰਸ਼ਾਸਕ ਨਾਲ ਸੰਪਰਕ ਕਰੋ"</string>
@@ -130,26 +117,26 @@
     <string name="your_org_app_used" msgid="5336414768293540831">"<xliff:g id="YOUR_ORGANIZATION">%1$s</xliff:g> ਅੱਗੇ ਦਿੱਤੀ ਐਪ ਦੀ ਵਰਤੋਂ ਨਾਲ ਇਸ ਡੀਵਾਈਸ ਦਾ ਪ੍ਰਬੰਧਨ ਅਤੇ ਨਿਗਰਾਨੀ ਕਰੇਗੀ:"</string>
     <string name="your_organization_beginning" msgid="5952561489910967255">"ਤੁਹਾਡੀ ਸੰਸਥਾ"</string>
     <string name="your_organization_middle" msgid="8288538158061644733">"ਤੁਹਾਡੀ ਸੰਸਥਾ"</string>
-    <string name="view_terms" msgid="7230493092383341605">"ਨਿਯਮ ਦੇਖੋ"</string>
+    <string name="view_terms" msgid="7230493092383341605">"ਮਦਾਂ ਵੇਖੋ"</string>
     <string name="accept_and_continue" msgid="1632679734918410653">"ਸਵੀਕਾਰ ਕਰੋ ਅਤੇ ਜਾਰੀ ਰੱਖੋ"</string>
     <string name="close" msgid="7208600934846389439">"ਬੰਦ ਕਰੋ"</string>
-    <string name="set_up_your_device" msgid="1896651520959894681">"ਆਪਣਾ ਡੀਵਾਈਸ ਸੈੱਟ ਅੱਪ ਕਰੋ"</string>
+    <string name="set_up_your_device" msgid="1896651520959894681">"ਆਪਣੀ ਡੀਵਾਈਸ ਸਥਾਪਤ ਕਰੋ"</string>
     <string name="info_anim_title_0" msgid="3285414600215959704">"ਆਪਣੇ ਕੰਮ ਕਰਨ ਦੇ ਤਰੀਕੇ ਨੂੰ ਬਦਲੋ"</string>
-    <string name="info_anim_title_1" msgid="2657512519467714760">"ਕਾਰਜ  ਡਾਟੇ  ਨੂੰ ਨਿੱਜੀ ਨਾਲੋਂ ਵੱਖ ਕਰੋ"</string>
+    <string name="info_anim_title_1" msgid="2657512519467714760">"ਕਾਰਜ ਡੈਟੇ ਨੂੰ ਨਿੱਜੀ ਨਾਲੋਂ ਵੱਖ ਕਰੋ"</string>
     <string name="one_place_for_work_apps" msgid="2595597562302953960">"ਕਾਰਜ ਸਬੰਧੀ ਐਪਾਂ ਦੇ ਲਈ ਇੱਕ ਥਾਂ"</string>
     <string name="info_anim_title_2" msgid="4629781398620470204">"ਕੰਮ ਪੂਰਾ ਹੋਣ \'ਤੇ ਕਾਰਜ ਪ੍ਰੋਫਾਈਲ ਨੂੰ ਬੰਦ ਕਰੋ"</string>
     <string name="provisioning" msgid="4512493827019163451">"ਪ੍ਰੋਵਿਜ਼ਨਿੰਗ"</string>
     <string name="copying_certs" msgid="5697938664953550881">"CA ਪ੍ਰਮਾਣ-ਪੱਤਰ ਸੈਟ ਕਰ ਰਿਹਾ ਹੈ"</string>
     <string name="setup_profile" msgid="5573950582159698549">"ਆਪਣਾ ਪ੍ਰੋਫਾਈਲ ਸਥਾਪਤ ਕਰੋ"</string>
-    <string name="profile_benefits_description" msgid="758432985984252636">"ਕਾਰਜ ਪ੍ਰੋਫਾਈਲ ਦੀ ਵਰਤੋਂ ਕਰਕੇ, ਤੁਸੀਂ ਨਿੱਜੀ ਡਾਟਾ ਤੋਂ ਕਾਰਜ ਡਾਟਾ ਨੂੰ ਵੱਖ ਕਰ ਸਕਦੇ ਹੋ"</string>
+    <string name="profile_benefits_description" msgid="758432985984252636">"ਕਾਰਜ ਪ੍ਰੋਫਾਈਲ ਦੀ ਵਰਤੋਂ ਕਰਕੇ, ਤੁਸੀਂ ਨਿੱਜੀ ਡੈਟੇ ਤੋਂ ਕਾਰਜ ਡੈਟੇ ਨੂੰ ਵੱਖ ਕਰ ਸਕਦੇ ਹੋ"</string>
     <string name="comp_profile_benefits_description" msgid="379837075456998273">"ਕਾਰਜ ਪ੍ਰੋਫਾਈਲ ਦੀ ਵਰਤੋਂ ਕਰਕੇ, ਤੁਸੀਂ ਆਪਣੀਆਂ ਕਾਰਜ ਐਪਾਂ ਨੂੰ ਇੱਕੋ ਥਾਂ \'ਤੇ ਰੱਖ ਸਕਦੇ ਹੋ"</string>
-    <string name="setup_profile_encryption" msgid="5241291404536277038">"ਆਪਣੀ ਪ੍ਰੋਫਾਈਲ ਸੈੱਟ ਅੱਪ ਕਰੋ। ਇਨਕ੍ਰਿਪਸ਼ਨ"</string>
-    <string name="setup_profile_progress" msgid="7742718527853325656">"ਆਪਣੀ ਪ੍ਰੋਫਾਈਲ ਸੈੱਟ ਅੱਪ ਕਰੋ। ਪ੍ਰਗਤੀ ਦਿਖਾ ਰਿਹਾ ਹੈ"</string>
-    <string name="setup_device" msgid="6725265673245816366">"ਆਪਣਾ ਡੀਵਾਈਸ ਸੈੱਟ ਅੱਪ ਕਰੋ"</string>
-    <string name="setup_device_encryption" msgid="7852944465414197103">"ਆਪਣਾ ਡੀਵਾਈਸ ਸੈੱਟ ਅੱਪ ਕਰੋ। ਇਨਕ੍ਰਿਪਸ਼ਨ"</string>
-    <string name="setup_device_progress" msgid="7035335208571175393">"ਆਪਣਾ ਡੀਵਾਈਸ ਸੈੱਟ ਅੱਪ ਕਰੋ। ਪ੍ਰਗਤੀ ਦਿਖਾ ਰਿਹਾ ਹੈ"</string>
+    <string name="setup_profile_encryption" msgid="5241291404536277038">"ਆਪਣੀ ਪ੍ਰੋਫਾਈਲ ਸੈਟ ਅਪ ਕਰੋ। ਇਨਕ੍ਰਿਪਸ਼ਨ"</string>
+    <string name="setup_profile_progress" msgid="7742718527853325656">"ਆਪਣੀ ਪ੍ਰੋਫਾਈਲ ਸੈਟ ਅਪ ਕਰੋ। ਪ੍ਰਗਤੀ ਦਿਖਾ ਰਿਹਾ ਹੈ"</string>
+    <string name="setup_device" msgid="6725265673245816366">"ਆਪਣੀ ਡੀਵਾਈਸ ਸੈਟ ਅਪ ਕਰੋ"</string>
+    <string name="setup_device_encryption" msgid="7852944465414197103">"ਆਪਣੀ ਡੀਵਾਈਸ ਸੈਟ ਅਪ ਕਰੋ। ਇਨਕ੍ਰਿਪਸ਼ਨ"</string>
+    <string name="setup_device_progress" msgid="7035335208571175393">"ਆਪਣੀ ਡੀਵਾਈਸ ਸੈਟ ਅਪ ਕਰੋ। ਪ੍ਰਗਤੀ ਦਿਖਾ ਰਿਹਾ ਹੈ"</string>
     <string name="learn_more_label" msgid="2723716758654655009">"ਹੋਰ ਜਾਣੋ ਬਟਨ"</string>
-    <string name="mdm_icon_label" msgid="3399134595549660561">"<xliff:g id="ICON_LABEL">%1$s</xliff:g> ਪ੍ਰਤੀਕ"</string>
+    <string name="mdm_icon_label" msgid="3399134595549660561">"<xliff:g id="ICON_LABEL">%1$s</xliff:g> ਆਈਕਨ"</string>
     <string name="section_heading" msgid="3924666803774291908">"<xliff:g id="SECTION_HEADING">%1$s</xliff:g> ਸੈਕਸ਼ਨ ਸਿਰਲੇਖ।"</string>
     <string name="section_content" msgid="8875502515704374394">"<xliff:g id="SECTION_HEADING">%1$s</xliff:g> ਸੈਕਸ਼ਨ ਸਮੱਗਰੀ: <xliff:g id="SECTION_CONTENT">%2$s</xliff:g>"</string>
     <string name="expand" msgid="37188292156131304">"ਵਿਸਤਾਰ ਕਰੋ"</string>
@@ -160,9 +147,9 @@
     <string name="read_terms" msgid="1745011123626640728">"ਮਦਾਂ ਪੜ੍ਹੋ"</string>
     <string name="close_list" msgid="9053538299788717597">"ਸੂਚੀ ਬੰਦ ਕਰੋ"</string>
     <string name="cancel_setup_and_factory_reset_dialog_title" msgid="5416045931532004811">"ਕੀ ਸਥਾਪਨਾ ਸਮਾਪਤ ਕਰਨੀ ਅਤੇ ਫੈਕਟਰੀ ਰੀਸੈੱਟ ਕਰਨਾ ਹੈ?"</string>
-    <string name="cancel_setup_and_factory_reset_dialog_msg" msgid="808442439937994485">"ਇਸ ਸਥਾਪਨਾ ਨੂੰ ਸਮਾਪਤ ਕਰਨਾ ਤੁਹਾਡੇ ਡੀਵਾਈਸ ਨੂੰ ਫੈਕਟਰੀ ਰੀਸੈੱਟ ਕਰ ਦੇਵੇਗਾ ਅਤੇ ਤੁਹਾਨੂੰ ਵਾਪਸ ਪਹਿਲੀ ਸਕ੍ਰੀਨ \'ਤੇ ਲੈ ਜਾਵੇਗਾ।"</string>
+    <string name="cancel_setup_and_factory_reset_dialog_msg" msgid="808442439937994485">"ਇਸ ਸਥਾਪਨਾ ਨੂੰ ਸਮਾਪਤ ਕਰਨਾ ਤੁਹਾਡੀ ਡੀਵਾਈਸ ਨੂੰ ਫੈਕਟਰੀ ਰੀਸੈੱਟ ਕਰ ਦੇਵੇਗਾ ਅਤੇ ਤੁਹਾਨੂੰ ਵਾਪਸ ਪਹਿਲੀ ਸਕ੍ਰੀਨ \'ਤੇ ਲੈ ਜਾਵੇਗਾ।"</string>
     <string name="cancel_setup_and_factory_reset_dialog_cancel" msgid="2810966091829264727">"ਰੱਦ ਕਰੋ"</string>
-    <string name="cancel_setup_and_factory_reset_dialog_ok" msgid="7168008267496150529">"ਡੀਵਾਈਸ ਰੀਸੈੱਟ ਕਰੋ"</string>
+    <string name="cancel_setup_and_factory_reset_dialog_ok" msgid="7168008267496150529">"ਡੀਵਾਈਸ ਮੁੜ-ਸੈੱਟ ਕਰੋ"</string>
     <string name="join_two_items" msgid="6110273439759895837">"<xliff:g id="FIRST_ITEM">%1$s</xliff:g> ਅਤੇ <xliff:g id="SECOND_ITEM">%2$s</xliff:g>"</string>
     <string name="join_many_items_last" msgid="7469666990442158802">"<xliff:g id="ALL_BUT_LAST_ITEM">%1$s</xliff:g> ਅਤੇ <xliff:g id="LAST_ITEM_0">%2$s</xliff:g>"</string>
     <string name="join_many_items_first" msgid="8365482726853276608">"<xliff:g id="FIRST_ITEM">%1$s</xliff:g>, <xliff:g id="ALL_BUT_FIRST_AND_LAST_ITEM">%2$s</xliff:g>"</string>
