--- conflicted
+++ resolved
@@ -115,24 +115,8 @@
             int logoHeight = logo.getIntrinsicHeight();
             Resources resources = mActivity.getResources();
 
-<<<<<<< HEAD
-            // Resize the logo if too big.
-            float maxWidth =
-                    resources.getDimension(R.dimen.max_logo_width);
-            float maxHeight =
-                    resources.getDimension(R.dimen.max_logo_height);
-            double ratio = Math.max(logoWidth / maxWidth, logoHeight / maxHeight);
-            if (ratio > 1) {
-                logoWidth /= ratio;
-                logoHeight /= ratio;
-            }
-
             int logoPaddingLeftRight = (int) resources
                     .getDimension(R.dimen.logo_padding_left_right);
-=======
-            int mainTextPaddingLeftRight = (int) resources
-                    .getDimension(R.dimen.main_text_padding_left_right);
->>>>>>> bdd62865
             int logoPaddingBottom = (int) resources
                     .getDimension(R.dimen.logo_padding_bottom);
             int totalWidth = getIntrinsicWidth();
